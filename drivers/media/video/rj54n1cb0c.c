/*
 * Driver for RJ54N1CB0C CMOS Image Sensor from Micron
 *
 * Copyright (C) 2009, Guennadi Liakhovetski <g.liakhovetski@gmx.de>
 *
 * This program is free software; you can redistribute it and/or modify
 * it under the terms of the GNU General Public License version 2 as
 * published by the Free Software Foundation.
 */

#include <linux/delay.h>
#include <linux/i2c.h>
#include <linux/slab.h>
#include <linux/videodev2.h>

#include <media/rj54n1cb0c.h>
#include <media/soc_camera.h>
#include <media/soc_mediabus.h>
#include <media/v4l2-subdev.h>
#include <media/v4l2-chip-ident.h>

#define RJ54N1_DEV_CODE			0x0400
#define RJ54N1_DEV_CODE2		0x0401
#define RJ54N1_OUT_SEL			0x0403
#define RJ54N1_XY_OUTPUT_SIZE_S_H	0x0404
#define RJ54N1_X_OUTPUT_SIZE_S_L	0x0405
#define RJ54N1_Y_OUTPUT_SIZE_S_L	0x0406
#define RJ54N1_XY_OUTPUT_SIZE_P_H	0x0407
#define RJ54N1_X_OUTPUT_SIZE_P_L	0x0408
#define RJ54N1_Y_OUTPUT_SIZE_P_L	0x0409
#define RJ54N1_LINE_LENGTH_PCK_S_H	0x040a
#define RJ54N1_LINE_LENGTH_PCK_S_L	0x040b
#define RJ54N1_LINE_LENGTH_PCK_P_H	0x040c
#define RJ54N1_LINE_LENGTH_PCK_P_L	0x040d
#define RJ54N1_RESIZE_N			0x040e
#define RJ54N1_RESIZE_N_STEP		0x040f
#define RJ54N1_RESIZE_STEP		0x0410
#define RJ54N1_RESIZE_HOLD_H		0x0411
#define RJ54N1_RESIZE_HOLD_L		0x0412
#define RJ54N1_H_OBEN_OFS		0x0413
#define RJ54N1_V_OBEN_OFS		0x0414
#define RJ54N1_RESIZE_CONTROL		0x0415
#define RJ54N1_STILL_CONTROL		0x0417
#define RJ54N1_INC_USE_SEL_H		0x0425
#define RJ54N1_INC_USE_SEL_L		0x0426
#define RJ54N1_MIRROR_STILL_MODE	0x0427
#define RJ54N1_INIT_START		0x0428
#define RJ54N1_SCALE_1_2_LEV		0x0429
#define RJ54N1_SCALE_4_LEV		0x042a
#define RJ54N1_Y_GAIN			0x04d8
#define RJ54N1_APT_GAIN_UP		0x04fa
#define RJ54N1_RA_SEL_UL		0x0530
#define RJ54N1_BYTE_SWAP		0x0531
#define RJ54N1_OUT_SIGPO		0x053b
#define RJ54N1_WB_SEL_WEIGHT_I		0x054e
#define RJ54N1_BIT8_WB			0x0569
#define RJ54N1_HCAPS_WB			0x056a
#define RJ54N1_VCAPS_WB			0x056b
#define RJ54N1_HCAPE_WB			0x056c
#define RJ54N1_VCAPE_WB			0x056d
#define RJ54N1_EXPOSURE_CONTROL		0x058c
#define RJ54N1_FRAME_LENGTH_S_H		0x0595
#define RJ54N1_FRAME_LENGTH_S_L		0x0596
#define RJ54N1_FRAME_LENGTH_P_H		0x0597
#define RJ54N1_FRAME_LENGTH_P_L		0x0598
#define RJ54N1_PEAK_H			0x05b7
#define RJ54N1_PEAK_50			0x05b8
#define RJ54N1_PEAK_60			0x05b9
#define RJ54N1_PEAK_DIFF		0x05ba
#define RJ54N1_IOC			0x05ef
#define RJ54N1_TG_BYPASS		0x0700
#define RJ54N1_PLL_L			0x0701
#define RJ54N1_PLL_N			0x0702
#define RJ54N1_PLL_EN			0x0704
#define RJ54N1_RATIO_TG			0x0706
#define RJ54N1_RATIO_T			0x0707
#define RJ54N1_RATIO_R			0x0708
#define RJ54N1_RAMP_TGCLK_EN		0x0709
#define RJ54N1_OCLK_DSP			0x0710
#define RJ54N1_RATIO_OP			0x0711
#define RJ54N1_RATIO_O			0x0712
#define RJ54N1_OCLK_SEL_EN		0x0713
#define RJ54N1_CLK_RST			0x0717
#define RJ54N1_RESET_STANDBY		0x0718
#define RJ54N1_FWFLG			0x07fe

#define E_EXCLK				(1 << 7)
#define SOFT_STDBY			(1 << 4)
#define SEN_RSTX			(1 << 2)
#define TG_RSTX				(1 << 1)
#define DSP_RSTX			(1 << 0)

#define RESIZE_HOLD_SEL			(1 << 2)
#define RESIZE_GO			(1 << 1)

/*
 * When cropping, the camera automatically centers the cropped region, there
 * doesn't seem to be a way to specify an explicit location of the rectangle.
 */
#define RJ54N1_COLUMN_SKIP		0
#define RJ54N1_ROW_SKIP			0
#define RJ54N1_MAX_WIDTH		1600
#define RJ54N1_MAX_HEIGHT		1200

#define PLL_L				2
#define PLL_N				0x31

/* I2C addresses: 0x50, 0x51, 0x60, 0x61 */

/* RJ54N1CB0C has only one fixed colorspace per pixelcode */
struct rj54n1_datafmt {
	enum v4l2_mbus_pixelcode	code;
	enum v4l2_colorspace		colorspace;
};

/* Find a data format by a pixel code in an array */
static const struct rj54n1_datafmt *rj54n1_find_datafmt(
	enum v4l2_mbus_pixelcode code, const struct rj54n1_datafmt *fmt,
	int n)
{
	int i;
	for (i = 0; i < n; i++)
		if (fmt[i].code == code)
			return fmt + i;

	return NULL;
}

static const struct rj54n1_datafmt rj54n1_colour_fmts[] = {
	{V4L2_MBUS_FMT_YUYV8_2X8_LE, V4L2_COLORSPACE_JPEG},
	{V4L2_MBUS_FMT_YVYU8_2X8_LE, V4L2_COLORSPACE_JPEG},
	{V4L2_MBUS_FMT_RGB565_2X8_LE, V4L2_COLORSPACE_SRGB},
	{V4L2_MBUS_FMT_RGB565_2X8_BE, V4L2_COLORSPACE_SRGB},
	{V4L2_MBUS_FMT_SBGGR10_2X8_PADHI_LE, V4L2_COLORSPACE_SRGB},
	{V4L2_MBUS_FMT_SBGGR10_2X8_PADLO_LE, V4L2_COLORSPACE_SRGB},
	{V4L2_MBUS_FMT_SBGGR10_2X8_PADHI_BE, V4L2_COLORSPACE_SRGB},
	{V4L2_MBUS_FMT_SBGGR10_2X8_PADLO_BE, V4L2_COLORSPACE_SRGB},
	{V4L2_MBUS_FMT_SBGGR10_1X10, V4L2_COLORSPACE_SRGB},
};

struct rj54n1_clock_div {
	u8 ratio_tg;	/* can be 0 or an odd number */
	u8 ratio_t;
	u8 ratio_r;
	u8 ratio_op;
	u8 ratio_o;
};

struct rj54n1 {
	struct v4l2_subdev subdev;
	struct rj54n1_clock_div clk_div;
	const struct rj54n1_datafmt *fmt;
	struct v4l2_rect rect;	/* Sensor window */
	unsigned int tgclk_mhz;
	bool auto_wb;
	unsigned short width;	/* Output window */
	unsigned short height;
	unsigned short resize;	/* Sensor * 1024 / resize = Output */
	unsigned short scale;
	u8 bank;
};

struct rj54n1_reg_val {
	u16 reg;
	u8 val;
};

const static struct rj54n1_reg_val bank_4[] = {
	{0x417, 0},
	{0x42c, 0},
	{0x42d, 0xf0},
	{0x42e, 0},
	{0x42f, 0x50},
	{0x430, 0xf5},
	{0x431, 0x16},
	{0x432, 0x20},
	{0x433, 0},
	{0x434, 0xc8},
	{0x43c, 8},
	{0x43e, 0x90},
	{0x445, 0x83},
	{0x4ba, 0x58},
	{0x4bb, 4},
	{0x4bc, 0x20},
	{0x4db, 4},
	{0x4fe, 2},
};

const static struct rj54n1_reg_val bank_5[] = {
	{0x514, 0},
	{0x516, 0},
	{0x518, 0},
	{0x51a, 0},
	{0x51d, 0xff},
	{0x56f, 0x28},
	{0x575, 0x40},
	{0x5bc, 0x48},
	{0x5c1, 6},
	{0x5e5, 0x11},
	{0x5e6, 0x43},
	{0x5e7, 0x33},
	{0x5e8, 0x21},
	{0x5e9, 0x30},
	{0x5ea, 0x0},
	{0x5eb, 0xa5},
	{0x5ec, 0xff},
	{0x5fe, 2},
};

const static struct rj54n1_reg_val bank_7[] = {
	{0x70a, 0},
	{0x714, 0xff},
	{0x715, 0xff},
	{0x716, 0x1f},
	{0x7FE, 2},
};

const static struct rj54n1_reg_val bank_8[] = {
	{0x800, 0x00},
	{0x801, 0x01},
	{0x802, 0x61},
	{0x805, 0x00},
	{0x806, 0x00},
	{0x807, 0x00},
	{0x808, 0x00},
	{0x809, 0x01},
	{0x80A, 0x61},
	{0x80B, 0x00},
	{0x80C, 0x01},
	{0x80D, 0x00},
	{0x80E, 0x00},
	{0x80F, 0x00},
	{0x810, 0x00},
	{0x811, 0x01},
	{0x812, 0x61},
	{0x813, 0x00},
	{0x814, 0x11},
	{0x815, 0x00},
	{0x816, 0x41},
	{0x817, 0x00},
	{0x818, 0x51},
	{0x819, 0x01},
	{0x81A, 0x1F},
	{0x81B, 0x00},
	{0x81C, 0x01},
	{0x81D, 0x00},
	{0x81E, 0x11},
	{0x81F, 0x00},
	{0x820, 0x41},
	{0x821, 0x00},
	{0x822, 0x51},
	{0x823, 0x00},
	{0x824, 0x00},
	{0x825, 0x00},
	{0x826, 0x47},
	{0x827, 0x01},
	{0x828, 0x4F},
	{0x829, 0x00},
	{0x82A, 0x00},
	{0x82B, 0x00},
	{0x82C, 0x30},
	{0x82D, 0x00},
	{0x82E, 0x40},
	{0x82F, 0x00},
	{0x830, 0xB3},
	{0x831, 0x00},
	{0x832, 0xE3},
	{0x833, 0x00},
	{0x834, 0x00},
	{0x835, 0x00},
	{0x836, 0x00},
	{0x837, 0x00},
	{0x838, 0x00},
	{0x839, 0x01},
	{0x83A, 0x61},
	{0x83B, 0x00},
	{0x83C, 0x01},
	{0x83D, 0x00},
	{0x83E, 0x00},
	{0x83F, 0x00},
	{0x840, 0x00},
	{0x841, 0x01},
	{0x842, 0x61},
	{0x843, 0x00},
	{0x844, 0x1D},
	{0x845, 0x00},
	{0x846, 0x00},
	{0x847, 0x00},
	{0x848, 0x00},
	{0x849, 0x01},
	{0x84A, 0x1F},
	{0x84B, 0x00},
	{0x84C, 0x05},
	{0x84D, 0x00},
	{0x84E, 0x19},
	{0x84F, 0x01},
	{0x850, 0x21},
	{0x851, 0x01},
	{0x852, 0x5D},
	{0x853, 0x00},
	{0x854, 0x00},
	{0x855, 0x00},
	{0x856, 0x19},
	{0x857, 0x01},
	{0x858, 0x21},
	{0x859, 0x00},
	{0x85A, 0x00},
	{0x85B, 0x00},
	{0x85C, 0x00},
	{0x85D, 0x00},
	{0x85E, 0x00},
	{0x85F, 0x00},
	{0x860, 0xB3},
	{0x861, 0x00},
	{0x862, 0xE3},
	{0x863, 0x00},
	{0x864, 0x00},
	{0x865, 0x00},
	{0x866, 0x00},
	{0x867, 0x00},
	{0x868, 0x00},
	{0x869, 0xE2},
	{0x86A, 0x00},
	{0x86B, 0x01},
	{0x86C, 0x06},
	{0x86D, 0x00},
	{0x86E, 0x00},
	{0x86F, 0x00},
	{0x870, 0x60},
	{0x871, 0x8C},
	{0x872, 0x10},
	{0x873, 0x00},
	{0x874, 0xE0},
	{0x875, 0x00},
	{0x876, 0x27},
	{0x877, 0x01},
	{0x878, 0x00},
	{0x879, 0x00},
	{0x87A, 0x00},
	{0x87B, 0x03},
	{0x87C, 0x00},
	{0x87D, 0x00},
	{0x87E, 0x00},
	{0x87F, 0x00},
	{0x880, 0x00},
	{0x881, 0x00},
	{0x882, 0x00},
	{0x883, 0x00},
	{0x884, 0x00},
	{0x885, 0x00},
	{0x886, 0xF8},
	{0x887, 0x00},
	{0x888, 0x03},
	{0x889, 0x00},
	{0x88A, 0x64},
	{0x88B, 0x00},
	{0x88C, 0x03},
	{0x88D, 0x00},
	{0x88E, 0xB1},
	{0x88F, 0x00},
	{0x890, 0x03},
	{0x891, 0x01},
	{0x892, 0x1D},
	{0x893, 0x00},
	{0x894, 0x03},
	{0x895, 0x01},
	{0x896, 0x4B},
	{0x897, 0x00},
	{0x898, 0xE5},
	{0x899, 0x00},
	{0x89A, 0x01},
	{0x89B, 0x00},
	{0x89C, 0x01},
	{0x89D, 0x04},
	{0x89E, 0xC8},
	{0x89F, 0x00},
	{0x8A0, 0x01},
	{0x8A1, 0x01},
	{0x8A2, 0x61},
	{0x8A3, 0x00},
	{0x8A4, 0x01},
	{0x8A5, 0x00},
	{0x8A6, 0x00},
	{0x8A7, 0x00},
	{0x8A8, 0x00},
	{0x8A9, 0x00},
	{0x8AA, 0x7F},
	{0x8AB, 0x03},
	{0x8AC, 0x00},
	{0x8AD, 0x00},
	{0x8AE, 0x00},
	{0x8AF, 0x00},
	{0x8B0, 0x00},
	{0x8B1, 0x00},
	{0x8B6, 0x00},
	{0x8B7, 0x01},
	{0x8B8, 0x00},
	{0x8B9, 0x00},
	{0x8BA, 0x02},
	{0x8BB, 0x00},
	{0x8BC, 0xFF},
	{0x8BD, 0x00},
	{0x8FE, 2},
};

const static struct rj54n1_reg_val bank_10[] = {
	{0x10bf, 0x69}
};

/* Clock dividers - these are default register values, divider = register + 1 */
const static struct rj54n1_clock_div clk_div = {
	.ratio_tg	= 3 /* default: 5 */,
	.ratio_t	= 4 /* default: 1 */,
	.ratio_r	= 4 /* default: 0 */,
	.ratio_op	= 1 /* default: 5 */,
	.ratio_o	= 9 /* default: 0 */,
};

static struct rj54n1 *to_rj54n1(const struct i2c_client *client)
{
	return container_of(i2c_get_clientdata(client), struct rj54n1, subdev);
}

static int reg_read(struct i2c_client *client, const u16 reg)
{
	struct rj54n1 *rj54n1 = to_rj54n1(client);
	int ret;

	/* set bank */
	if (rj54n1->bank != reg >> 8) {
		dev_dbg(&client->dev, "[0x%x] = 0x%x\n", 0xff, reg >> 8);
		ret = i2c_smbus_write_byte_data(client, 0xff, reg >> 8);
		if (ret < 0)
			return ret;
		rj54n1->bank = reg >> 8;
	}
	return i2c_smbus_read_byte_data(client, reg & 0xff);
}

static int reg_write(struct i2c_client *client, const u16 reg,
		     const u8 data)
{
	struct rj54n1 *rj54n1 = to_rj54n1(client);
	int ret;

	/* set bank */
	if (rj54n1->bank != reg >> 8) {
		dev_dbg(&client->dev, "[0x%x] = 0x%x\n", 0xff, reg >> 8);
		ret = i2c_smbus_write_byte_data(client, 0xff, reg >> 8);
		if (ret < 0)
			return ret;
		rj54n1->bank = reg >> 8;
	}
	dev_dbg(&client->dev, "[0x%x] = 0x%x\n", reg & 0xff, data);
	return i2c_smbus_write_byte_data(client, reg & 0xff, data);
}

static int reg_set(struct i2c_client *client, const u16 reg,
		   const u8 data, const u8 mask)
{
	int ret;

	ret = reg_read(client, reg);
	if (ret < 0)
		return ret;
	return reg_write(client, reg, (ret & ~mask) | (data & mask));
}

static int reg_write_multiple(struct i2c_client *client,
			      const struct rj54n1_reg_val *rv, const int n)
{
	int i, ret;

	for (i = 0; i < n; i++) {
		ret = reg_write(client, rv->reg, rv->val);
		if (ret < 0)
			return ret;
		rv++;
	}

	return 0;
}

static int rj54n1_enum_fmt(struct v4l2_subdev *sd, int index,
			   enum v4l2_mbus_pixelcode *code)
{
	if ((unsigned int)index >= ARRAY_SIZE(rj54n1_colour_fmts))
		return -EINVAL;

	*code = rj54n1_colour_fmts[index].code;
	return 0;
}

static int rj54n1_s_stream(struct v4l2_subdev *sd, int enable)
{
	struct i2c_client *client = sd->priv;

	/* Switch between preview and still shot modes */
	return reg_set(client, RJ54N1_STILL_CONTROL, (!enable) << 7, 0x80);
}

static int rj54n1_set_bus_param(struct soc_camera_device *icd,
				unsigned long flags)
{
	struct v4l2_subdev *sd = soc_camera_to_subdev(icd);
	struct i2c_client *client = sd->priv;
	/* Figures 2.5-1 to 2.5-3 - default falling pixclk edge */

	if (flags & SOCAM_PCLK_SAMPLE_RISING)
		return reg_write(client, RJ54N1_OUT_SIGPO, 1 << 4);
	else
		return reg_write(client, RJ54N1_OUT_SIGPO, 0);
}

static unsigned long rj54n1_query_bus_param(struct soc_camera_device *icd)
{
	struct soc_camera_link *icl = to_soc_camera_link(icd);
	const unsigned long flags =
		SOCAM_PCLK_SAMPLE_RISING | SOCAM_PCLK_SAMPLE_FALLING |
		SOCAM_MASTER | SOCAM_DATAWIDTH_8 |
		SOCAM_HSYNC_ACTIVE_HIGH | SOCAM_VSYNC_ACTIVE_HIGH |
		SOCAM_DATA_ACTIVE_HIGH;

	return soc_camera_apply_sensor_flags(icl, flags);
}

static int rj54n1_set_rect(struct i2c_client *client,
			   u16 reg_x, u16 reg_y, u16 reg_xy,
			   u32 width, u32 height)
{
	int ret;

	ret = reg_write(client, reg_xy,
			((width >> 4) & 0x70) |
			((height >> 8) & 7));

	if (!ret)
		ret = reg_write(client, reg_x, width & 0xff);
	if (!ret)
		ret = reg_write(client, reg_y, height & 0xff);

	return ret;
}

/*
 * Some commands, specifically certain initialisation sequences, require
 * a commit operation.
 */
static int rj54n1_commit(struct i2c_client *client)
{
	int ret = reg_write(client, RJ54N1_INIT_START, 1);
	msleep(10);
	if (!ret)
		ret = reg_write(client, RJ54N1_INIT_START, 0);
	return ret;
}

static int rj54n1_sensor_scale(struct v4l2_subdev *sd, u32 *in_w, u32 *in_h,
			       u32 *out_w, u32 *out_h);

static int rj54n1_s_crop(struct v4l2_subdev *sd, struct v4l2_crop *a)
{
	struct i2c_client *client = sd->priv;
	struct rj54n1 *rj54n1 = to_rj54n1(client);
	struct v4l2_rect *rect = &a->c;
<<<<<<< HEAD
	unsigned int dummy, output_w, output_h,
=======
	unsigned int dummy = 0, output_w, output_h,
>>>>>>> 6be32571
		input_w = rect->width, input_h = rect->height;
	int ret;

	/* arbitrary minimum width and height, edges unimportant */
	soc_camera_limit_side(&dummy, &input_w,
		     RJ54N1_COLUMN_SKIP, 8, RJ54N1_MAX_WIDTH);

	soc_camera_limit_side(&dummy, &input_h,
		     RJ54N1_ROW_SKIP, 8, RJ54N1_MAX_HEIGHT);

	output_w = (input_w * 1024 + rj54n1->resize / 2) / rj54n1->resize;
	output_h = (input_h * 1024 + rj54n1->resize / 2) / rj54n1->resize;

	dev_dbg(&client->dev, "Scaling for %ux%u : %u = %ux%u\n",
		input_w, input_h, rj54n1->resize, output_w, output_h);

	ret = rj54n1_sensor_scale(sd, &input_w, &input_h, &output_w, &output_h);
	if (ret < 0)
		return ret;

	rj54n1->width		= output_w;
	rj54n1->height		= output_h;
	rj54n1->resize		= ret;
	rj54n1->rect.width	= input_w;
	rj54n1->rect.height	= input_h;

	return 0;
}

static int rj54n1_g_crop(struct v4l2_subdev *sd, struct v4l2_crop *a)
{
	struct i2c_client *client = sd->priv;
	struct rj54n1 *rj54n1 = to_rj54n1(client);

	a->c	= rj54n1->rect;
	a->type	= V4L2_BUF_TYPE_VIDEO_CAPTURE;

	return 0;
}

static int rj54n1_cropcap(struct v4l2_subdev *sd, struct v4l2_cropcap *a)
{
	a->bounds.left			= RJ54N1_COLUMN_SKIP;
	a->bounds.top			= RJ54N1_ROW_SKIP;
	a->bounds.width			= RJ54N1_MAX_WIDTH;
	a->bounds.height		= RJ54N1_MAX_HEIGHT;
	a->defrect			= a->bounds;
	a->type				= V4L2_BUF_TYPE_VIDEO_CAPTURE;
	a->pixelaspect.numerator	= 1;
	a->pixelaspect.denominator	= 1;

	return 0;
}

static int rj54n1_g_fmt(struct v4l2_subdev *sd,
			struct v4l2_mbus_framefmt *mf)
{
	struct i2c_client *client = sd->priv;
	struct rj54n1 *rj54n1 = to_rj54n1(client);

	mf->code	= rj54n1->fmt->code;
	mf->colorspace	= rj54n1->fmt->colorspace;
	mf->field	= V4L2_FIELD_NONE;
	mf->width	= rj54n1->width;
	mf->height	= rj54n1->height;

	return 0;
}

/*
 * The actual geometry configuration routine. It scales the input window into
 * the output one, updates the window sizes and returns an error or the resize
 * coefficient on success. Note: we only use the "Fixed Scaling" on this camera.
 */
static int rj54n1_sensor_scale(struct v4l2_subdev *sd, u32 *in_w, u32 *in_h,
			       u32 *out_w, u32 *out_h)
{
	struct i2c_client *client = sd->priv;
	struct rj54n1 *rj54n1 = to_rj54n1(client);
	unsigned int skip, resize, input_w = *in_w, input_h = *in_h,
		output_w = *out_w, output_h = *out_h;
	u16 inc_sel, wb_bit8, wb_left, wb_right, wb_top, wb_bottom;
	unsigned int peak, peak_50, peak_60;
	int ret;

	/*
	 * We have a problem with crops, where the window is larger than 512x384
	 * and output window is larger than a half of the input one. In this
	 * case we have to either reduce the input window to equal or below
	 * 512x384 or the output window to equal or below 1/2 of the input.
	 */
	if (output_w > max(512U, input_w / 2)) {
		if (2 * output_w > RJ54N1_MAX_WIDTH) {
			input_w = RJ54N1_MAX_WIDTH;
			output_w = RJ54N1_MAX_WIDTH / 2;
		} else {
			input_w = output_w * 2;
		}

		dev_dbg(&client->dev, "Adjusted output width: in %u, out %u\n",
			input_w, output_w);
	}

	if (output_h > max(384U, input_h / 2)) {
		if (2 * output_h > RJ54N1_MAX_HEIGHT) {
			input_h = RJ54N1_MAX_HEIGHT;
			output_h = RJ54N1_MAX_HEIGHT / 2;
		} else {
			input_h = output_h * 2;
		}

		dev_dbg(&client->dev, "Adjusted output height: in %u, out %u\n",
			input_h, output_h);
	}

	/* Idea: use the read mode for snapshots, handle separate geometries */
	ret = rj54n1_set_rect(client, RJ54N1_X_OUTPUT_SIZE_S_L,
			      RJ54N1_Y_OUTPUT_SIZE_S_L,
			      RJ54N1_XY_OUTPUT_SIZE_S_H, output_w, output_h);
	if (!ret)
		ret = rj54n1_set_rect(client, RJ54N1_X_OUTPUT_SIZE_P_L,
			      RJ54N1_Y_OUTPUT_SIZE_P_L,
			      RJ54N1_XY_OUTPUT_SIZE_P_H, output_w, output_h);

	if (ret < 0)
		return ret;

	if (output_w > input_w && output_h > input_h) {
		input_w = output_w;
		input_h = output_h;

		resize = 1024;
	} else {
		unsigned int resize_x, resize_y;
		resize_x = (input_w * 1024 + output_w / 2) / output_w;
		resize_y = (input_h * 1024 + output_h / 2) / output_h;

		/* We want max(resize_x, resize_y), check if it still fits */
		if (resize_x > resize_y &&
		    (output_h * resize_x + 512) / 1024 > RJ54N1_MAX_HEIGHT)
			resize = (RJ54N1_MAX_HEIGHT * 1024 + output_h / 2) /
				output_h;
		else if (resize_y > resize_x &&
			 (output_w * resize_y + 512) / 1024 > RJ54N1_MAX_WIDTH)
			resize = (RJ54N1_MAX_WIDTH * 1024 + output_w / 2) /
				output_w;
		else
			resize = max(resize_x, resize_y);

		/* Prohibited value ranges */
		switch (resize) {
		case 2040 ... 2047:
			resize = 2039;
			break;
		case 4080 ... 4095:
			resize = 4079;
			break;
		case 8160 ... 8191:
			resize = 8159;
			break;
		case 16320 ... 16384:
			resize = 16319;
		}
	}

	/* Set scaling */
	ret = reg_write(client, RJ54N1_RESIZE_HOLD_L, resize & 0xff);
	if (!ret)
		ret = reg_write(client, RJ54N1_RESIZE_HOLD_H, resize >> 8);

	if (ret < 0)
		return ret;

	/*
	 * Configure a skipping bitmask. The sensor will select a skipping value
	 * among set bits automatically. This is very unclear in the datasheet
	 * too. I was told, in this register one enables all skipping values,
	 * that are required for a specific resize, and the camera selects
	 * automatically, which ones to use. But it is unclear how to identify,
	 * which cropping values are needed. Secondly, why don't we just set all
	 * bits and let the camera choose? Would it increase processing time and
	 * reduce the framerate? Using 0xfffc for INC_USE_SEL doesn't seem to
	 * improve the image quality or stability for larger frames (see comment
	 * above), but I didn't check the framerate.
	 */
	skip = min(resize / 1024, (unsigned)15);

	inc_sel = 1 << skip;

	if (inc_sel <= 2)
		inc_sel = 0xc;
	else if (resize & 1023 && skip < 15)
		inc_sel |= 1 << (skip + 1);

	ret = reg_write(client, RJ54N1_INC_USE_SEL_L, inc_sel & 0xfc);
	if (!ret)
		ret = reg_write(client, RJ54N1_INC_USE_SEL_H, inc_sel >> 8);

	if (!rj54n1->auto_wb) {
		/* Auto white balance window */
		wb_left	  = output_w / 16;
		wb_right  = (3 * output_w / 4 - 3) / 4;
		wb_top	  = output_h / 16;
		wb_bottom = (3 * output_h / 4 - 3) / 4;
		wb_bit8	  = ((wb_left >> 2) & 0x40) | ((wb_top >> 4) & 0x10) |
			((wb_right >> 6) & 4) | ((wb_bottom >> 8) & 1);

		if (!ret)
			ret = reg_write(client, RJ54N1_BIT8_WB, wb_bit8);
		if (!ret)
			ret = reg_write(client, RJ54N1_HCAPS_WB, wb_left);
		if (!ret)
			ret = reg_write(client, RJ54N1_VCAPS_WB, wb_top);
		if (!ret)
			ret = reg_write(client, RJ54N1_HCAPE_WB, wb_right);
		if (!ret)
			ret = reg_write(client, RJ54N1_VCAPE_WB, wb_bottom);
	}

	/* Antiflicker */
	peak = 12 * RJ54N1_MAX_WIDTH * (1 << 14) * resize / rj54n1->tgclk_mhz /
		10000;
	peak_50 = peak / 6;
	peak_60 = peak / 5;

	if (!ret)
		ret = reg_write(client, RJ54N1_PEAK_H,
				((peak_50 >> 4) & 0xf0) | (peak_60 >> 8));
	if (!ret)
		ret = reg_write(client, RJ54N1_PEAK_50, peak_50);
	if (!ret)
		ret = reg_write(client, RJ54N1_PEAK_60, peak_60);
	if (!ret)
		ret = reg_write(client, RJ54N1_PEAK_DIFF, peak / 150);

	/* Start resizing */
	if (!ret)
		ret = reg_write(client, RJ54N1_RESIZE_CONTROL,
				RESIZE_HOLD_SEL | RESIZE_GO | 1);

	if (ret < 0)
		return ret;

	/* Constant taken from manufacturer's example */
	msleep(230);

	ret = reg_write(client, RJ54N1_RESIZE_CONTROL, RESIZE_HOLD_SEL | 1);
	if (ret < 0)
		return ret;

	*in_w = (output_w * resize + 512) / 1024;
	*in_h = (output_h * resize + 512) / 1024;
	*out_w = output_w;
	*out_h = output_h;

	dev_dbg(&client->dev, "Scaled for %ux%u : %u = %ux%u, skip %u\n",
		*in_w, *in_h, resize, output_w, output_h, skip);

	return resize;
}

static int rj54n1_set_clock(struct i2c_client *client)
{
	struct rj54n1 *rj54n1 = to_rj54n1(client);
	int ret;

	/* Enable external clock */
	ret = reg_write(client, RJ54N1_RESET_STANDBY, E_EXCLK | SOFT_STDBY);
	/* Leave stand-by. Note: use this when implementing suspend / resume */
	if (!ret)
		ret = reg_write(client, RJ54N1_RESET_STANDBY, E_EXCLK);

	if (!ret)
		ret = reg_write(client, RJ54N1_PLL_L, PLL_L);
	if (!ret)
		ret = reg_write(client, RJ54N1_PLL_N, PLL_N);

	/* TGCLK dividers */
	if (!ret)
		ret = reg_write(client, RJ54N1_RATIO_TG,
				rj54n1->clk_div.ratio_tg);
	if (!ret)
		ret = reg_write(client, RJ54N1_RATIO_T,
				rj54n1->clk_div.ratio_t);
	if (!ret)
		ret = reg_write(client, RJ54N1_RATIO_R,
				rj54n1->clk_div.ratio_r);

	/* Enable TGCLK & RAMP */
	if (!ret)
		ret = reg_write(client, RJ54N1_RAMP_TGCLK_EN, 3);

	/* Disable clock output */
	if (!ret)
		ret = reg_write(client, RJ54N1_OCLK_DSP, 0);

	/* Set divisors */
	if (!ret)
		ret = reg_write(client, RJ54N1_RATIO_OP,
				rj54n1->clk_div.ratio_op);
	if (!ret)
		ret = reg_write(client, RJ54N1_RATIO_O,
				rj54n1->clk_div.ratio_o);

	/* Enable OCLK */
	if (!ret)
		ret = reg_write(client, RJ54N1_OCLK_SEL_EN, 1);

	/* Use PLL for Timing Generator, write 2 to reserved bits */
	if (!ret)
		ret = reg_write(client, RJ54N1_TG_BYPASS, 2);

	/* Take sensor out of reset */
	if (!ret)
		ret = reg_write(client, RJ54N1_RESET_STANDBY,
				E_EXCLK | SEN_RSTX);
	/* Enable PLL */
	if (!ret)
		ret = reg_write(client, RJ54N1_PLL_EN, 1);

	/* Wait for PLL to stabilise */
	msleep(10);

	/* Enable clock to frequency divider */
	if (!ret)
		ret = reg_write(client, RJ54N1_CLK_RST, 1);

	if (!ret)
		ret = reg_read(client, RJ54N1_CLK_RST);
	if (ret != 1) {
		dev_err(&client->dev,
			"Resetting RJ54N1CB0C clock failed: %d!\n", ret);
		return -EIO;
	}

	/* Start the PLL */
	ret = reg_set(client, RJ54N1_OCLK_DSP, 1, 1);

	/* Enable OCLK */
	if (!ret)
		ret = reg_write(client, RJ54N1_OCLK_SEL_EN, 1);

	return ret;
}

static int rj54n1_reg_init(struct i2c_client *client)
{
	struct rj54n1 *rj54n1 = to_rj54n1(client);
	int ret = rj54n1_set_clock(client);

	if (!ret)
		ret = reg_write_multiple(client, bank_7, ARRAY_SIZE(bank_7));
	if (!ret)
		ret = reg_write_multiple(client, bank_10, ARRAY_SIZE(bank_10));

	/* Set binning divisors */
	if (!ret)
		ret = reg_write(client, RJ54N1_SCALE_1_2_LEV, 3 | (7 << 4));
	if (!ret)
		ret = reg_write(client, RJ54N1_SCALE_4_LEV, 0xf);

	/* Switch to fixed resize mode */
	if (!ret)
		ret = reg_write(client, RJ54N1_RESIZE_CONTROL,
				RESIZE_HOLD_SEL | 1);

	/* Set gain */
	if (!ret)
		ret = reg_write(client, RJ54N1_Y_GAIN, 0x84);

	/*
	 * Mirror the image back: default is upside down and left-to-right...
	 * Set manual preview / still shot switching
	 */
	if (!ret)
		ret = reg_write(client, RJ54N1_MIRROR_STILL_MODE, 0x27);

	if (!ret)
		ret = reg_write_multiple(client, bank_4, ARRAY_SIZE(bank_4));

	/* Auto exposure area */
	if (!ret)
		ret = reg_write(client, RJ54N1_EXPOSURE_CONTROL, 0x80);
	/* Check current auto WB config */
	if (!ret)
		ret = reg_read(client, RJ54N1_WB_SEL_WEIGHT_I);
	if (ret >= 0) {
		rj54n1->auto_wb = ret & 0x80;
		ret = reg_write_multiple(client, bank_5, ARRAY_SIZE(bank_5));
	}
	if (!ret)
		ret = reg_write_multiple(client, bank_8, ARRAY_SIZE(bank_8));

	if (!ret)
		ret = reg_write(client, RJ54N1_RESET_STANDBY,
				E_EXCLK | DSP_RSTX | SEN_RSTX);

	/* Commit init */
	if (!ret)
		ret = rj54n1_commit(client);

	/* Take DSP, TG, sensor out of reset */
	if (!ret)
		ret = reg_write(client, RJ54N1_RESET_STANDBY,
				E_EXCLK | DSP_RSTX | TG_RSTX | SEN_RSTX);

	/* Start register update? Same register as 0x?FE in many bank_* sets */
	if (!ret)
		ret = reg_write(client, RJ54N1_FWFLG, 2);

	/* Constant taken from manufacturer's example */
	msleep(700);

	return ret;
}

static int rj54n1_try_fmt(struct v4l2_subdev *sd,
			  struct v4l2_mbus_framefmt *mf)
{
	struct i2c_client *client = sd->priv;
	struct rj54n1 *rj54n1 = to_rj54n1(client);
	const struct rj54n1_datafmt *fmt;
	int align = mf->code == V4L2_MBUS_FMT_SBGGR10_1X10 ||
		mf->code == V4L2_MBUS_FMT_SBGGR10_2X8_PADHI_BE ||
		mf->code == V4L2_MBUS_FMT_SBGGR10_2X8_PADLO_BE ||
		mf->code == V4L2_MBUS_FMT_SBGGR10_2X8_PADHI_LE ||
		mf->code == V4L2_MBUS_FMT_SBGGR10_2X8_PADLO_LE;

	dev_dbg(&client->dev, "%s: code = %d, width = %u, height = %u\n",
		__func__, mf->code, mf->width, mf->height);

	fmt = rj54n1_find_datafmt(mf->code, rj54n1_colour_fmts,
				  ARRAY_SIZE(rj54n1_colour_fmts));
	if (!fmt) {
		fmt = rj54n1->fmt;
		mf->code = fmt->code;
	}

	mf->field	= V4L2_FIELD_NONE;
	mf->colorspace	= fmt->colorspace;

	v4l_bound_align_image(&mf->width, 112, RJ54N1_MAX_WIDTH, align,
			      &mf->height, 84, RJ54N1_MAX_HEIGHT, align, 0);

	return 0;
}

static int rj54n1_s_fmt(struct v4l2_subdev *sd,
			struct v4l2_mbus_framefmt *mf)
{
	struct i2c_client *client = sd->priv;
	struct rj54n1 *rj54n1 = to_rj54n1(client);
	const struct rj54n1_datafmt *fmt;
	unsigned int output_w, output_h, max_w, max_h,
		input_w = rj54n1->rect.width, input_h = rj54n1->rect.height;
	int ret;

	/*
	 * The host driver can call us without .try_fmt(), so, we have to take
	 * care ourseleves
	 */
	rj54n1_try_fmt(sd, mf);

	/*
	 * Verify if the sensor has just been powered on. TODO: replace this
	 * with proper PM, when a suitable API is available.
	 */
	ret = reg_read(client, RJ54N1_RESET_STANDBY);
	if (ret < 0)
		return ret;

	if (!(ret & E_EXCLK)) {
		ret = rj54n1_reg_init(client);
		if (ret < 0)
			return ret;
	}

	dev_dbg(&client->dev, "%s: code = %d, width = %u, height = %u\n",
		__func__, mf->code, mf->width, mf->height);

	/* RA_SEL_UL is only relevant for raw modes, ignored otherwise. */
	switch (mf->code) {
	case V4L2_MBUS_FMT_YUYV8_2X8_LE:
		ret = reg_write(client, RJ54N1_OUT_SEL, 0);
		if (!ret)
			ret = reg_set(client, RJ54N1_BYTE_SWAP, 8, 8);
		break;
	case V4L2_MBUS_FMT_YVYU8_2X8_LE:
		ret = reg_write(client, RJ54N1_OUT_SEL, 0);
		if (!ret)
			ret = reg_set(client, RJ54N1_BYTE_SWAP, 0, 8);
		break;
	case V4L2_MBUS_FMT_RGB565_2X8_LE:
		ret = reg_write(client, RJ54N1_OUT_SEL, 0x11);
		if (!ret)
			ret = reg_set(client, RJ54N1_BYTE_SWAP, 8, 8);
		break;
	case V4L2_MBUS_FMT_RGB565_2X8_BE:
		ret = reg_write(client, RJ54N1_OUT_SEL, 0x11);
		if (!ret)
			ret = reg_set(client, RJ54N1_BYTE_SWAP, 0, 8);
		break;
	case V4L2_MBUS_FMT_SBGGR10_2X8_PADLO_LE:
		ret = reg_write(client, RJ54N1_OUT_SEL, 4);
		if (!ret)
			ret = reg_set(client, RJ54N1_BYTE_SWAP, 8, 8);
		if (!ret)
			ret = reg_write(client, RJ54N1_RA_SEL_UL, 0);
		break;
	case V4L2_MBUS_FMT_SBGGR10_2X8_PADHI_LE:
		ret = reg_write(client, RJ54N1_OUT_SEL, 4);
		if (!ret)
			ret = reg_set(client, RJ54N1_BYTE_SWAP, 8, 8);
		if (!ret)
			ret = reg_write(client, RJ54N1_RA_SEL_UL, 8);
		break;
	case V4L2_MBUS_FMT_SBGGR10_2X8_PADLO_BE:
		ret = reg_write(client, RJ54N1_OUT_SEL, 4);
		if (!ret)
			ret = reg_set(client, RJ54N1_BYTE_SWAP, 0, 8);
		if (!ret)
			ret = reg_write(client, RJ54N1_RA_SEL_UL, 0);
		break;
	case V4L2_MBUS_FMT_SBGGR10_2X8_PADHI_BE:
		ret = reg_write(client, RJ54N1_OUT_SEL, 4);
		if (!ret)
			ret = reg_set(client, RJ54N1_BYTE_SWAP, 0, 8);
		if (!ret)
			ret = reg_write(client, RJ54N1_RA_SEL_UL, 8);
		break;
	case V4L2_MBUS_FMT_SBGGR10_1X10:
		ret = reg_write(client, RJ54N1_OUT_SEL, 5);
		break;
	default:
		ret = -EINVAL;
	}

	/* Special case: a raw mode with 10 bits of data per clock tick */
	if (!ret)
		ret = reg_set(client, RJ54N1_OCLK_SEL_EN,
			      (mf->code == V4L2_MBUS_FMT_SBGGR10_1X10) << 1, 2);

	if (ret < 0)
		return ret;

	/* Supported scales 1:1 >= scale > 1:16 */
	max_w = mf->width * (16 * 1024 - 1) / 1024;
	if (input_w > max_w)
		input_w = max_w;
	max_h = mf->height * (16 * 1024 - 1) / 1024;
	if (input_h > max_h)
		input_h = max_h;

	output_w = mf->width;
	output_h = mf->height;

	ret = rj54n1_sensor_scale(sd, &input_w, &input_h, &output_w, &output_h);
	if (ret < 0)
		return ret;

	fmt = rj54n1_find_datafmt(mf->code, rj54n1_colour_fmts,
				  ARRAY_SIZE(rj54n1_colour_fmts));

	rj54n1->fmt		= fmt;
	rj54n1->resize		= ret;
	rj54n1->rect.width	= input_w;
	rj54n1->rect.height	= input_h;
	rj54n1->width		= output_w;
	rj54n1->height		= output_h;

	mf->width		= output_w;
	mf->height		= output_h;
	mf->field		= V4L2_FIELD_NONE;
	mf->colorspace		= fmt->colorspace;

	return 0;
}

static int rj54n1_g_chip_ident(struct v4l2_subdev *sd,
			       struct v4l2_dbg_chip_ident *id)
{
	struct i2c_client *client = sd->priv;

	if (id->match.type != V4L2_CHIP_MATCH_I2C_ADDR)
		return -EINVAL;

	if (id->match.addr != client->addr)
		return -ENODEV;

	id->ident	= V4L2_IDENT_RJ54N1CB0C;
	id->revision	= 0;

	return 0;
}

#ifdef CONFIG_VIDEO_ADV_DEBUG
static int rj54n1_g_register(struct v4l2_subdev *sd,
			     struct v4l2_dbg_register *reg)
{
	struct i2c_client *client = sd->priv;

	if (reg->match.type != V4L2_CHIP_MATCH_I2C_ADDR ||
	    reg->reg < 0x400 || reg->reg > 0x1fff)
		/* Registers > 0x0800 are only available from Sharp support */
		return -EINVAL;

	if (reg->match.addr != client->addr)
		return -ENODEV;

	reg->size = 1;
	reg->val = reg_read(client, reg->reg);

	if (reg->val > 0xff)
		return -EIO;

	return 0;
}

static int rj54n1_s_register(struct v4l2_subdev *sd,
			     struct v4l2_dbg_register *reg)
{
	struct i2c_client *client = sd->priv;

	if (reg->match.type != V4L2_CHIP_MATCH_I2C_ADDR ||
	    reg->reg < 0x400 || reg->reg > 0x1fff)
		/* Registers >= 0x0800 are only available from Sharp support */
		return -EINVAL;

	if (reg->match.addr != client->addr)
		return -ENODEV;

	if (reg_write(client, reg->reg, reg->val) < 0)
		return -EIO;

	return 0;
}
#endif

static const struct v4l2_queryctrl rj54n1_controls[] = {
	{
		.id		= V4L2_CID_VFLIP,
		.type		= V4L2_CTRL_TYPE_BOOLEAN,
		.name		= "Flip Vertically",
		.minimum	= 0,
		.maximum	= 1,
		.step		= 1,
		.default_value	= 0,
	}, {
		.id		= V4L2_CID_HFLIP,
		.type		= V4L2_CTRL_TYPE_BOOLEAN,
		.name		= "Flip Horizontally",
		.minimum	= 0,
		.maximum	= 1,
		.step		= 1,
		.default_value	= 0,
	}, {
		.id		= V4L2_CID_GAIN,
		.type		= V4L2_CTRL_TYPE_INTEGER,
		.name		= "Gain",
		.minimum	= 0,
		.maximum	= 127,
		.step		= 1,
		.default_value	= 66,
		.flags		= V4L2_CTRL_FLAG_SLIDER,
	}, {
		.id		= V4L2_CID_AUTO_WHITE_BALANCE,
		.type		= V4L2_CTRL_TYPE_BOOLEAN,
		.name		= "Auto white balance",
		.minimum	= 0,
		.maximum	= 1,
		.step		= 1,
		.default_value	= 1,
	},
};

static struct soc_camera_ops rj54n1_ops = {
	.set_bus_param		= rj54n1_set_bus_param,
	.query_bus_param	= rj54n1_query_bus_param,
	.controls		= rj54n1_controls,
	.num_controls		= ARRAY_SIZE(rj54n1_controls),
};

static int rj54n1_g_ctrl(struct v4l2_subdev *sd, struct v4l2_control *ctrl)
{
	struct i2c_client *client = sd->priv;
	struct rj54n1 *rj54n1 = to_rj54n1(client);
	int data;

	switch (ctrl->id) {
	case V4L2_CID_VFLIP:
		data = reg_read(client, RJ54N1_MIRROR_STILL_MODE);
		if (data < 0)
			return -EIO;
		ctrl->value = !(data & 1);
		break;
	case V4L2_CID_HFLIP:
		data = reg_read(client, RJ54N1_MIRROR_STILL_MODE);
		if (data < 0)
			return -EIO;
		ctrl->value = !(data & 2);
		break;
	case V4L2_CID_GAIN:
		data = reg_read(client, RJ54N1_Y_GAIN);
		if (data < 0)
			return -EIO;

		ctrl->value = data / 2;
		break;
	case V4L2_CID_AUTO_WHITE_BALANCE:
		ctrl->value = rj54n1->auto_wb;
		break;
	}

	return 0;
}

static int rj54n1_s_ctrl(struct v4l2_subdev *sd, struct v4l2_control *ctrl)
{
	int data;
	struct i2c_client *client = sd->priv;
	struct rj54n1 *rj54n1 = to_rj54n1(client);
	const struct v4l2_queryctrl *qctrl;

	qctrl = soc_camera_find_qctrl(&rj54n1_ops, ctrl->id);
	if (!qctrl)
		return -EINVAL;

	switch (ctrl->id) {
	case V4L2_CID_VFLIP:
		if (ctrl->value)
			data = reg_set(client, RJ54N1_MIRROR_STILL_MODE, 0, 1);
		else
			data = reg_set(client, RJ54N1_MIRROR_STILL_MODE, 1, 1);
		if (data < 0)
			return -EIO;
		break;
	case V4L2_CID_HFLIP:
		if (ctrl->value)
			data = reg_set(client, RJ54N1_MIRROR_STILL_MODE, 0, 2);
		else
			data = reg_set(client, RJ54N1_MIRROR_STILL_MODE, 2, 2);
		if (data < 0)
			return -EIO;
		break;
	case V4L2_CID_GAIN:
		if (ctrl->value > qctrl->maximum ||
		    ctrl->value < qctrl->minimum)
			return -EINVAL;
		else if (reg_write(client, RJ54N1_Y_GAIN, ctrl->value * 2) < 0)
			return -EIO;
		break;
	case V4L2_CID_AUTO_WHITE_BALANCE:
		/* Auto WB area - whole image */
		if (reg_set(client, RJ54N1_WB_SEL_WEIGHT_I, ctrl->value << 7,
			    0x80) < 0)
			return -EIO;
		rj54n1->auto_wb = ctrl->value;
		break;
	}

	return 0;
}

static struct v4l2_subdev_core_ops rj54n1_subdev_core_ops = {
	.g_ctrl		= rj54n1_g_ctrl,
	.s_ctrl		= rj54n1_s_ctrl,
	.g_chip_ident	= rj54n1_g_chip_ident,
#ifdef CONFIG_VIDEO_ADV_DEBUG
	.g_register	= rj54n1_g_register,
	.s_register	= rj54n1_s_register,
#endif
};

static struct v4l2_subdev_video_ops rj54n1_subdev_video_ops = {
	.s_stream	= rj54n1_s_stream,
	.s_mbus_fmt	= rj54n1_s_fmt,
	.g_mbus_fmt	= rj54n1_g_fmt,
	.try_mbus_fmt	= rj54n1_try_fmt,
	.enum_mbus_fmt	= rj54n1_enum_fmt,
	.g_crop		= rj54n1_g_crop,
	.s_crop		= rj54n1_s_crop,
	.cropcap	= rj54n1_cropcap,
};

static struct v4l2_subdev_ops rj54n1_subdev_ops = {
	.core	= &rj54n1_subdev_core_ops,
	.video	= &rj54n1_subdev_video_ops,
};

/*
 * Interface active, can use i2c. If it fails, it can indeed mean, that
 * this wasn't our capture interface, so, we wait for the right one
 */
static int rj54n1_video_probe(struct soc_camera_device *icd,
			      struct i2c_client *client,
			      struct rj54n1_pdata *priv)
{
	int data1, data2;
	int ret;

	/* This could be a BUG_ON() or a WARN_ON(), or remove it completely */
	if (!icd->dev.parent ||
	    to_soc_camera_host(icd->dev.parent)->nr != icd->iface)
		return -ENODEV;

	/* Read out the chip version register */
	data1 = reg_read(client, RJ54N1_DEV_CODE);
	data2 = reg_read(client, RJ54N1_DEV_CODE2);

	if (data1 != 0x51 || data2 != 0x10) {
		ret = -ENODEV;
		dev_info(&client->dev, "No RJ54N1CB0C found, read 0x%x:0x%x\n",
			 data1, data2);
		goto ei2c;
	}

	/* Configure IOCTL polarity from the platform data: 0 or 1 << 7. */
	ret = reg_write(client, RJ54N1_IOC, priv->ioctl_high << 7);
	if (ret < 0)
		goto ei2c;

	dev_info(&client->dev, "Detected a RJ54N1CB0C chip ID 0x%x:0x%x\n",
		 data1, data2);

ei2c:
	return ret;
}

static int rj54n1_probe(struct i2c_client *client,
			const struct i2c_device_id *did)
{
	struct rj54n1 *rj54n1;
	struct soc_camera_device *icd = client->dev.platform_data;
	struct i2c_adapter *adapter = to_i2c_adapter(client->dev.parent);
	struct soc_camera_link *icl;
	struct rj54n1_pdata *rj54n1_priv;
	int ret;

	if (!icd) {
		dev_err(&client->dev, "RJ54N1CB0C: missing soc-camera data!\n");
		return -EINVAL;
	}

	icl = to_soc_camera_link(icd);
	if (!icl || !icl->priv) {
		dev_err(&client->dev, "RJ54N1CB0C: missing platform data!\n");
		return -EINVAL;
	}

	rj54n1_priv = icl->priv;

	if (!i2c_check_functionality(adapter, I2C_FUNC_SMBUS_BYTE_DATA)) {
		dev_warn(&adapter->dev,
			 "I2C-Adapter doesn't support I2C_FUNC_SMBUS_BYTE\n");
		return -EIO;
	}

	rj54n1 = kzalloc(sizeof(struct rj54n1), GFP_KERNEL);
	if (!rj54n1)
		return -ENOMEM;

	v4l2_i2c_subdev_init(&rj54n1->subdev, client, &rj54n1_subdev_ops);

	icd->ops		= &rj54n1_ops;

	rj54n1->clk_div		= clk_div;
	rj54n1->rect.left	= RJ54N1_COLUMN_SKIP;
	rj54n1->rect.top	= RJ54N1_ROW_SKIP;
	rj54n1->rect.width	= RJ54N1_MAX_WIDTH;
	rj54n1->rect.height	= RJ54N1_MAX_HEIGHT;
	rj54n1->width		= RJ54N1_MAX_WIDTH;
	rj54n1->height		= RJ54N1_MAX_HEIGHT;
	rj54n1->fmt		= &rj54n1_colour_fmts[0];
	rj54n1->resize		= 1024;
	rj54n1->tgclk_mhz	= (rj54n1_priv->mclk_freq / PLL_L * PLL_N) /
		(clk_div.ratio_tg + 1) / (clk_div.ratio_t + 1);

	ret = rj54n1_video_probe(icd, client, rj54n1_priv);
	if (ret < 0) {
		icd->ops = NULL;
		i2c_set_clientdata(client, NULL);
		kfree(rj54n1);
		return ret;
	}

	return ret;
}

static int rj54n1_remove(struct i2c_client *client)
{
	struct rj54n1 *rj54n1 = to_rj54n1(client);
	struct soc_camera_device *icd = client->dev.platform_data;
	struct soc_camera_link *icl = to_soc_camera_link(icd);

	icd->ops = NULL;
	if (icl->free_bus)
		icl->free_bus(icl);
	i2c_set_clientdata(client, NULL);
	client->driver = NULL;
	kfree(rj54n1);

	return 0;
}

static const struct i2c_device_id rj54n1_id[] = {
	{ "rj54n1cb0c", 0 },
	{ }
};
MODULE_DEVICE_TABLE(i2c, rj54n1_id);

static struct i2c_driver rj54n1_i2c_driver = {
	.driver = {
		.name = "rj54n1cb0c",
	},
	.probe		= rj54n1_probe,
	.remove		= rj54n1_remove,
	.id_table	= rj54n1_id,
};

static int __init rj54n1_mod_init(void)
{
	return i2c_add_driver(&rj54n1_i2c_driver);
}

static void __exit rj54n1_mod_exit(void)
{
	i2c_del_driver(&rj54n1_i2c_driver);
}

module_init(rj54n1_mod_init);
module_exit(rj54n1_mod_exit);

MODULE_DESCRIPTION("Sharp RJ54N1CB0C Camera driver");
MODULE_AUTHOR("Guennadi Liakhovetski <g.liakhovetski@gmx.de>");
MODULE_LICENSE("GPL v2");<|MERGE_RESOLUTION|>--- conflicted
+++ resolved
@@ -563,11 +563,7 @@
 	struct i2c_client *client = sd->priv;
 	struct rj54n1 *rj54n1 = to_rj54n1(client);
 	struct v4l2_rect *rect = &a->c;
-<<<<<<< HEAD
-	unsigned int dummy, output_w, output_h,
-=======
 	unsigned int dummy = 0, output_w, output_h,
->>>>>>> 6be32571
 		input_w = rect->width, input_h = rect->height;
 	int ret;
 
