/******************************************************************************
 *
 * Copyright(c) 2009-2010  Realtek Corporation.
 *
 * This program is free software; you can redistribute it and/or modify it
 * under the terms of version 2 of the GNU General Public License as
 * published by the Free Software Foundation.
 *
 * This program is distributed in the hope that it will be useful, but WITHOUT
 * ANY WARRANTY; without even the implied warranty of MERCHANTABILITY or
 * FITNESS FOR A PARTICULAR PURPOSE.  See the GNU General Public License for
 * more details.
 *
 * You should have received a copy of the GNU General Public License along with
 * this program; if not, write to the Free Software Foundation, Inc.,
 * 51 Franklin Street, Fifth Floor, Boston, MA 02110, USA
 *
 * The full GNU General Public License is included in this distribution in the
 * file called LICENSE.
 *
 * Contact Information:
 * wlanfae <wlanfae@realtek.com>
 * Realtek Corporation, No. 2, Innovation Road II, Hsinchu Science Park,
 * Hsinchu 300, Taiwan.
 *
 * Larry Finger <Larry.Finger@lwfinger.net>
 *
 *****************************************************************************/

#include "../wifi.h"
#include "../pci.h"
#include "../base.h"
#include "reg.h"
#include "def.h"
#include "phy.h"
#include "trx.h"
#include "led.h"

<<<<<<< HEAD
static enum rtl_desc_qsel _rtl92ce_map_hwqueue_to_fwqueue(__le16 fc,
							  unsigned int
							  skb_queue)
=======
static u8 _rtl92ce_map_hwqueue_to_fwqueue(struct sk_buff *skb, u8 hw_queue)
>>>>>>> d762f438
{
	__le16 fc = rtl_get_fc(skb);

	if (unlikely(ieee80211_is_beacon(fc)))
		return QSLT_BEACON;
	if (ieee80211_is_mgmt(fc))
		return QSLT_MGNT;

	return skb->priority;
}

static int _rtl92ce_rate_mapping(bool isht, u8 desc_rate, bool first_ampdu)
{
	int rate_idx;

	if (first_ampdu) {
		if (false == isht) {
			switch (desc_rate) {
			case DESC92C_RATE1M:
				rate_idx = 0;
				break;
			case DESC92C_RATE2M:
				rate_idx = 1;
				break;
			case DESC92C_RATE5_5M:
				rate_idx = 2;
				break;
			case DESC92C_RATE11M:
				rate_idx = 3;
				break;
			case DESC92C_RATE6M:
				rate_idx = 4;
				break;
			case DESC92C_RATE9M:
				rate_idx = 5;
				break;
			case DESC92C_RATE12M:
				rate_idx = 6;
				break;
			case DESC92C_RATE18M:
				rate_idx = 7;
				break;
			case DESC92C_RATE24M:
				rate_idx = 8;
				break;
			case DESC92C_RATE36M:
				rate_idx = 9;
				break;
			case DESC92C_RATE48M:
				rate_idx = 10;
				break;
			case DESC92C_RATE54M:
				rate_idx = 11;
				break;
			default:
				rate_idx = 0;
				break;
			}
		} else {
			rate_idx = 11;
		}

		return rate_idx;
	}

	switch (desc_rate) {
	case DESC92C_RATE1M:
		rate_idx = 0;
		break;
	case DESC92C_RATE2M:
		rate_idx = 1;
		break;
	case DESC92C_RATE5_5M:
		rate_idx = 2;
		break;
	case DESC92C_RATE11M:
		rate_idx = 3;
		break;
	case DESC92C_RATE6M:
		rate_idx = 4;
		break;
	case DESC92C_RATE9M:
		rate_idx = 5;
		break;
	case DESC92C_RATE12M:
		rate_idx = 6;
		break;
	case DESC92C_RATE18M:
		rate_idx = 7;
		break;
	case DESC92C_RATE24M:
		rate_idx = 8;
		break;
	case DESC92C_RATE36M:
		rate_idx = 9;
		break;
	case DESC92C_RATE48M:
		rate_idx = 10;
		break;
	case DESC92C_RATE54M:
		rate_idx = 11;
		break;
	default:
		rate_idx = 11;
		break;
	}
	return rate_idx;
}

static u8 _rtl92c_query_rxpwrpercentage(char antpower)
{
	if ((antpower <= -100) || (antpower >= 20))
		return 0;
	else if (antpower >= 0)
		return 100;
	else
		return 100 + antpower;
}

static u8 _rtl92c_evm_db_to_percentage(char value)
{
	char ret_val;
	ret_val = value;

	if (ret_val >= 0)
		ret_val = 0;

	if (ret_val <= -33)
		ret_val = -33;

	ret_val = 0 - ret_val;
	ret_val *= 3;

	if (ret_val == 99)
		ret_val = 100;

	return ret_val;
}

static long _rtl92ce_translate_todbm(struct ieee80211_hw *hw,
				     u8 signal_strength_index)
{
	long signal_power;

	signal_power = (long)((signal_strength_index + 1) >> 1);
	signal_power -= 95;
	return signal_power;
}

static long _rtl92ce_signal_scale_mapping(struct ieee80211_hw *hw,
		long currsig)
{
	long retsig;

	if (currsig >= 61 && currsig <= 100)
		retsig = 90 + ((currsig - 60) / 4);
	else if (currsig >= 41 && currsig <= 60)
		retsig = 78 + ((currsig - 40) / 2);
	else if (currsig >= 31 && currsig <= 40)
		retsig = 66 + (currsig - 30);
	else if (currsig >= 21 && currsig <= 30)
		retsig = 54 + (currsig - 20);
	else if (currsig >= 5 && currsig <= 20)
		retsig = 42 + (((currsig - 5) * 2) / 3);
	else if (currsig == 4)
		retsig = 36;
	else if (currsig == 3)
		retsig = 27;
	else if (currsig == 2)
		retsig = 18;
	else if (currsig == 1)
		retsig = 9;
	else
		retsig = currsig;

	return retsig;
}

static void _rtl92ce_query_rxphystatus(struct ieee80211_hw *hw,
				       struct rtl_stats *pstats,
				       struct rx_desc_92c *pdesc,
				       struct rx_fwinfo_92c *p_drvinfo,
				       bool packet_match_bssid,
				       bool packet_toself,
				       bool packet_beacon)
{
	struct rtl_priv *rtlpriv = rtl_priv(hw);
	struct phy_sts_cck_8192s_t *cck_buf;
	s8 rx_pwr_all, rx_pwr[4];
	u8 evm, pwdb_all, rf_rx_num = 0;
	u8 i, max_spatial_stream;
	u32 rssi, total_rssi = 0;
<<<<<<< HEAD
=======
	bool in_powersavemode = false;
>>>>>>> d762f438
	bool is_cck_rate;

	is_cck_rate = RX_HAL_IS_CCK_RATE(pdesc);
	pstats->packet_matchbssid = packet_match_bssid;
	pstats->packet_toself = packet_toself;
	pstats->is_cck = is_cck_rate;
	pstats->packet_beacon = packet_beacon;
	pstats->is_cck = is_cck_rate;
	pstats->rx_mimo_signalquality[0] = -1;
	pstats->rx_mimo_signalquality[1] = -1;

	if (is_cck_rate) {
		u8 report, cck_highpwr;
		cck_buf = (struct phy_sts_cck_8192s_t *)p_drvinfo;

		if (!in_powersavemode)
			cck_highpwr = (u8) rtl_get_bbreg(hw,
						 RFPGA0_XA_HSSIPARAMETER2,
						 BIT(9));
		else
			cck_highpwr = false;

		if (!cck_highpwr) {
			u8 cck_agc_rpt = cck_buf->cck_agc_rpt;
			report = cck_buf->cck_agc_rpt & 0xc0;
			report = report >> 6;
			switch (report) {
			case 0x3:
				rx_pwr_all = -46 - (cck_agc_rpt & 0x3e);
				break;
			case 0x2:
				rx_pwr_all = -26 - (cck_agc_rpt & 0x3e);
				break;
			case 0x1:
				rx_pwr_all = -12 - (cck_agc_rpt & 0x3e);
				break;
			case 0x0:
				rx_pwr_all = 16 - (cck_agc_rpt & 0x3e);
				break;
			}
		} else {
			u8 cck_agc_rpt = cck_buf->cck_agc_rpt;
			report = p_drvinfo->cfosho[0] & 0x60;
			report = report >> 5;
			switch (report) {
			case 0x3:
				rx_pwr_all = -46 - ((cck_agc_rpt & 0x1f) << 1);
				break;
			case 0x2:
				rx_pwr_all = -26 - ((cck_agc_rpt & 0x1f) << 1);
				break;
			case 0x1:
				rx_pwr_all = -12 - ((cck_agc_rpt & 0x1f) << 1);
				break;
			case 0x0:
				rx_pwr_all = 16 - ((cck_agc_rpt & 0x1f) << 1);
				break;
			}
		}

		pwdb_all = _rtl92c_query_rxpwrpercentage(rx_pwr_all);
		pstats->rx_pwdb_all = pwdb_all;
		pstats->recvsignalpower = rx_pwr_all;

		if (packet_match_bssid) {
			u8 sq;
			if (pstats->rx_pwdb_all > 40)
				sq = 100;
			else {
				sq = cck_buf->sq_rpt;
				if (sq > 64)
					sq = 0;
				else if (sq < 20)
					sq = 100;
				else
					sq = ((64 - sq) * 100) / 44;
			}

			pstats->signalquality = sq;
			pstats->rx_mimo_signalquality[0] = sq;
			pstats->rx_mimo_signalquality[1] = -1;
		}
	} else {
		rtlpriv->dm.rfpath_rxenable[0] =
		    rtlpriv->dm.rfpath_rxenable[1] = true;
		for (i = RF90_PATH_A; i < RF90_PATH_MAX; i++) {
			if (rtlpriv->dm.rfpath_rxenable[i])
				rf_rx_num++;

			rx_pwr[i] =
			    ((p_drvinfo->gain_trsw[i] & 0x3f) * 2) - 110;
			rssi = _rtl92c_query_rxpwrpercentage(rx_pwr[i]);
			total_rssi += rssi;
			rtlpriv->stats.rx_snr_db[i] =
			    (long)(p_drvinfo->rxsnr[i] / 2);

			if (packet_match_bssid)
				pstats->rx_mimo_signalstrength[i] = (u8) rssi;
		}

		rx_pwr_all = ((p_drvinfo->pwdb_all >> 1) & 0x7f) - 110;
		pwdb_all = _rtl92c_query_rxpwrpercentage(rx_pwr_all);
		pstats->rx_pwdb_all = pwdb_all;
		pstats->rxpower = rx_pwr_all;
		pstats->recvsignalpower = rx_pwr_all;

		if (pdesc->rxht && pdesc->rxmcs >= DESC92C_RATEMCS8 &&
		    pdesc->rxmcs <= DESC92C_RATEMCS15)
			max_spatial_stream = 2;
		else
			max_spatial_stream = 1;

		for (i = 0; i < max_spatial_stream; i++) {
			evm = _rtl92c_evm_db_to_percentage(p_drvinfo->rxevm[i]);

			if (packet_match_bssid) {
				if (i == 0)
					pstats->signalquality =
					    (u8) (evm & 0xff);
				pstats->rx_mimo_signalquality[i] =
				    (u8) (evm & 0xff);
			}
		}
	}

	if (is_cck_rate)
		pstats->signalstrength =
		    (u8) (_rtl92ce_signal_scale_mapping(hw, pwdb_all));
	else if (rf_rx_num != 0)
		pstats->signalstrength =
		    (u8) (_rtl92ce_signal_scale_mapping
			  (hw, total_rssi /= rf_rx_num));
}

static void _rtl92ce_process_ui_rssi(struct ieee80211_hw *hw,
		struct rtl_stats *pstats)
{
	struct rtl_priv *rtlpriv = rtl_priv(hw);
	struct rtl_phy *rtlphy = &(rtlpriv->phy);
	u8 rfpath;
	u32 last_rssi, tmpval;

	if (pstats->packet_toself || pstats->packet_beacon) {
		rtlpriv->stats.rssi_calculate_cnt++;

		if (rtlpriv->stats.ui_rssi.total_num++ >=
		    PHY_RSSI_SLID_WIN_MAX) {

			rtlpriv->stats.ui_rssi.total_num =
			    PHY_RSSI_SLID_WIN_MAX;
			last_rssi =
			    rtlpriv->stats.ui_rssi.elements[rtlpriv->
						    stats.ui_rssi.index];
			rtlpriv->stats.ui_rssi.total_val -= last_rssi;
		}

		rtlpriv->stats.ui_rssi.total_val += pstats->signalstrength;
		rtlpriv->stats.ui_rssi.elements[rtlpriv->stats.ui_rssi.
						index++] =
		    pstats->signalstrength;

		if (rtlpriv->stats.ui_rssi.index >= PHY_RSSI_SLID_WIN_MAX)
			rtlpriv->stats.ui_rssi.index = 0;

		tmpval = rtlpriv->stats.ui_rssi.total_val /
		    rtlpriv->stats.ui_rssi.total_num;
		rtlpriv->stats.signal_strength =
		    _rtl92ce_translate_todbm(hw, (u8) tmpval);
		pstats->rssi = rtlpriv->stats.signal_strength;
	}

	if (!pstats->is_cck && pstats->packet_toself) {
		for (rfpath = RF90_PATH_A; rfpath < rtlphy->num_total_rfpath;
		     rfpath++) {
			if (rtlpriv->stats.rx_rssi_percentage[rfpath] == 0) {
				rtlpriv->stats.rx_rssi_percentage[rfpath] =
				    pstats->rx_mimo_signalstrength[rfpath];

			}

			if (pstats->rx_mimo_signalstrength[rfpath] >
			    rtlpriv->stats.rx_rssi_percentage[rfpath]) {
				rtlpriv->stats.rx_rssi_percentage[rfpath] =
				    ((rtlpriv->stats.
				      rx_rssi_percentage[rfpath] *
				      (RX_SMOOTH_FACTOR - 1)) +
				     (pstats->rx_mimo_signalstrength[rfpath])) /
				    (RX_SMOOTH_FACTOR);

				rtlpriv->stats.rx_rssi_percentage[rfpath] =
				    rtlpriv->stats.rx_rssi_percentage[rfpath] +
				    1;
			} else {
				rtlpriv->stats.rx_rssi_percentage[rfpath] =
				    ((rtlpriv->stats.
				      rx_rssi_percentage[rfpath] *
				      (RX_SMOOTH_FACTOR - 1)) +
				     (pstats->rx_mimo_signalstrength[rfpath])) /
				    (RX_SMOOTH_FACTOR);
			}

		}
	}
}

static void _rtl92ce_update_rxsignalstatistics(struct ieee80211_hw *hw,
					       struct rtl_stats *pstats)
{
	struct rtl_priv *rtlpriv = rtl_priv(hw);
	int weighting = 0;

	if (rtlpriv->stats.recv_signal_power == 0)
		rtlpriv->stats.recv_signal_power = pstats->recvsignalpower;

	if (pstats->recvsignalpower > rtlpriv->stats.recv_signal_power)
		weighting = 5;

	else if (pstats->recvsignalpower < rtlpriv->stats.recv_signal_power)
		weighting = (-5);

	rtlpriv->stats.recv_signal_power =
	    (rtlpriv->stats.recv_signal_power * 5 +
	     pstats->recvsignalpower + weighting) / 6;
}

static void _rtl92ce_process_pwdb(struct ieee80211_hw *hw,
		struct rtl_stats *pstats)
{
	struct rtl_priv *rtlpriv = rtl_priv(hw);
	struct rtl_mac *mac = rtl_mac(rtl_priv(hw));
	long undecorated_smoothed_pwdb;

	if (mac->opmode == NL80211_IFTYPE_ADHOC) {
		return;
	} else {
		undecorated_smoothed_pwdb =
		    rtlpriv->dm.undecorated_smoothed_pwdb;
	}

	if (pstats->packet_toself || pstats->packet_beacon) {
		if (undecorated_smoothed_pwdb < 0)
			undecorated_smoothed_pwdb = pstats->rx_pwdb_all;

		if (pstats->rx_pwdb_all > (u32) undecorated_smoothed_pwdb) {
			undecorated_smoothed_pwdb =
			    (((undecorated_smoothed_pwdb) *
			      (RX_SMOOTH_FACTOR - 1)) +
			     (pstats->rx_pwdb_all)) / (RX_SMOOTH_FACTOR);

			undecorated_smoothed_pwdb = undecorated_smoothed_pwdb
			    + 1;
		} else {
			undecorated_smoothed_pwdb =
			    (((undecorated_smoothed_pwdb) *
			      (RX_SMOOTH_FACTOR - 1)) +
			     (pstats->rx_pwdb_all)) / (RX_SMOOTH_FACTOR);
		}

		rtlpriv->dm.undecorated_smoothed_pwdb =
		    undecorated_smoothed_pwdb;
		_rtl92ce_update_rxsignalstatistics(hw, pstats);
	}
}

static void _rtl92ce_process_ui_link_quality(struct ieee80211_hw *hw,
					     struct rtl_stats *pstats)
{
	struct rtl_priv *rtlpriv = rtl_priv(hw);
	u32 last_evm, n_spatialstream, tmpval;

	if (pstats->signalquality != 0) {
		if (pstats->packet_toself || pstats->packet_beacon) {

			if (rtlpriv->stats.ui_link_quality.total_num++ >=
			    PHY_LINKQUALITY_SLID_WIN_MAX) {
				rtlpriv->stats.ui_link_quality.total_num =
				    PHY_LINKQUALITY_SLID_WIN_MAX;
				last_evm =
				    rtlpriv->stats.
				    ui_link_quality.elements[rtlpriv->
							  stats.ui_link_quality.
							  index];
				rtlpriv->stats.ui_link_quality.total_val -=
				    last_evm;
			}

			rtlpriv->stats.ui_link_quality.total_val +=
			    pstats->signalquality;
			rtlpriv->stats.ui_link_quality.elements[rtlpriv->stats.
								ui_link_quality.
								index++] =
			    pstats->signalquality;

			if (rtlpriv->stats.ui_link_quality.index >=
			    PHY_LINKQUALITY_SLID_WIN_MAX)
				rtlpriv->stats.ui_link_quality.index = 0;

			tmpval = rtlpriv->stats.ui_link_quality.total_val /
			    rtlpriv->stats.ui_link_quality.total_num;
			rtlpriv->stats.signal_quality = tmpval;

			rtlpriv->stats.last_sigstrength_inpercent = tmpval;

			for (n_spatialstream = 0; n_spatialstream < 2;
			     n_spatialstream++) {
				if (pstats->
				    rx_mimo_signalquality[n_spatialstream] !=
				    -1) {
					if (rtlpriv->stats.
					    rx_evm_percentage[n_spatialstream]
					    == 0) {
						rtlpriv->stats.
						   rx_evm_percentage
						   [n_spatialstream] =
						   pstats->rx_mimo_signalquality
						   [n_spatialstream];
					}

					rtlpriv->stats.
					    rx_evm_percentage[n_spatialstream] =
					    ((rtlpriv->
					      stats.rx_evm_percentage
					      [n_spatialstream] *
					      (RX_SMOOTH_FACTOR - 1)) +
					     (pstats->
					      rx_mimo_signalquality
					      [n_spatialstream] * 1)) /
					    (RX_SMOOTH_FACTOR);
				}
			}
		}
	} else {
		;
	}
}

static void _rtl92ce_process_phyinfo(struct ieee80211_hw *hw,
				     u8 *buffer,
				     struct rtl_stats *pcurrent_stats)
{

	if (!pcurrent_stats->packet_matchbssid &&
	    !pcurrent_stats->packet_beacon)
		return;

	_rtl92ce_process_ui_rssi(hw, pcurrent_stats);
	_rtl92ce_process_pwdb(hw, pcurrent_stats);
	_rtl92ce_process_ui_link_quality(hw, pcurrent_stats);
}

static void _rtl92ce_translate_rx_signal_stuff(struct ieee80211_hw *hw,
					       struct sk_buff *skb,
					       struct rtl_stats *pstats,
					       struct rx_desc_92c *pdesc,
					       struct rx_fwinfo_92c *p_drvinfo)
{
	struct rtl_mac *mac = rtl_mac(rtl_priv(hw));
	struct rtl_efuse *rtlefuse = rtl_efuse(rtl_priv(hw));

	struct ieee80211_hdr *hdr;
	u8 *tmp_buf;
	u8 *praddr;
	u8 *psaddr;
	__le16 fc;
	u16 type, c_fc;
	bool packet_matchbssid, packet_toself, packet_beacon;

	tmp_buf = skb->data + pstats->rx_drvinfo_size + pstats->rx_bufshift;

	hdr = (struct ieee80211_hdr *)tmp_buf;
	fc = hdr->frame_control;
	c_fc = le16_to_cpu(fc);
	type = WLAN_FC_GET_TYPE(fc);
	praddr = hdr->addr1;
	psaddr = hdr->addr2;

	packet_matchbssid =
	    ((IEEE80211_FTYPE_CTL != type) &&
	     (!compare_ether_addr(mac->bssid,
				  (c_fc & IEEE80211_FCTL_TODS) ?
				  hdr->addr1 : (c_fc & IEEE80211_FCTL_FROMDS) ?
				  hdr->addr2 : hdr->addr3)) &&
	     (!pstats->hwerror) && (!pstats->crc) && (!pstats->icv));

	packet_toself = packet_matchbssid &&
	    (!compare_ether_addr(praddr, rtlefuse->dev_addr));

	if (ieee80211_is_beacon(fc))
		packet_beacon = true;

	_rtl92ce_query_rxphystatus(hw, pstats, pdesc, p_drvinfo,
				   packet_matchbssid, packet_toself,
				   packet_beacon);

	_rtl92ce_process_phyinfo(hw, tmp_buf, pstats);
}

bool rtl92ce_rx_query_desc(struct ieee80211_hw *hw,
			   struct rtl_stats *stats,
			   struct ieee80211_rx_status *rx_status,
			   u8 *p_desc, struct sk_buff *skb)
{
	struct rx_fwinfo_92c *p_drvinfo;
	struct rx_desc_92c *pdesc = (struct rx_desc_92c *)p_desc;

	u32 phystatus = GET_RX_DESC_PHYST(pdesc);
	stats->length = (u16) GET_RX_DESC_PKT_LEN(pdesc);
	stats->rx_drvinfo_size = (u8) GET_RX_DESC_DRV_INFO_SIZE(pdesc) *
	    RX_DRV_INFO_SIZE_UNIT;
	stats->rx_bufshift = (u8) (GET_RX_DESC_SHIFT(pdesc) & 0x03);
	stats->icv = (u16) GET_RX_DESC_ICV(pdesc);
	stats->crc = (u16) GET_RX_DESC_CRC32(pdesc);
	stats->hwerror = (stats->crc | stats->icv);
	stats->decrypted = !GET_RX_DESC_SWDEC(pdesc);
	stats->rate = (u8) GET_RX_DESC_RXMCS(pdesc);
	stats->shortpreamble = (u16) GET_RX_DESC_SPLCP(pdesc);
	stats->isampdu = (bool) (GET_RX_DESC_PAGGR(pdesc) == 1);
	stats->isampdu = (bool) ((GET_RX_DESC_PAGGR(pdesc) == 1)
				   && (GET_RX_DESC_FAGGR(pdesc) == 1));
	stats->timestamp_low = GET_RX_DESC_TSFL(pdesc);
	stats->rx_is40Mhzpacket = (bool) GET_RX_DESC_BW(pdesc);

	rx_status->freq = hw->conf.channel->center_freq;
	rx_status->band = hw->conf.channel->band;

	if (GET_RX_DESC_CRC32(pdesc))
		rx_status->flag |= RX_FLAG_FAILED_FCS_CRC;

	if (!GET_RX_DESC_SWDEC(pdesc))
		rx_status->flag |= RX_FLAG_DECRYPTED;

	if (GET_RX_DESC_BW(pdesc))
		rx_status->flag |= RX_FLAG_40MHZ;

	if (GET_RX_DESC_RXHT(pdesc))
		rx_status->flag |= RX_FLAG_HT;

	rx_status->flag |= RX_FLAG_MACTIME_MPDU;

	if (stats->decrypted)
		rx_status->flag |= RX_FLAG_DECRYPTED;

	rx_status->rate_idx = _rtl92ce_rate_mapping((bool)
						    GET_RX_DESC_RXHT(pdesc),
						    (u8)
						    GET_RX_DESC_RXMCS(pdesc),
						    (bool)
						    GET_RX_DESC_PAGGR(pdesc));

	rx_status->mactime = GET_RX_DESC_TSFL(pdesc);
	if (phystatus == true) {
		p_drvinfo = (struct rx_fwinfo_92c *)(skb->data +
						     stats->rx_bufshift);

		_rtl92ce_translate_rx_signal_stuff(hw,
						   skb, stats, pdesc,
						   p_drvinfo);
	}

	/*rx_status->qual = stats->signal; */
	rx_status->signal = stats->rssi + 10;
	/*rx_status->noise = -stats->noise; */

	return true;
}

void rtl92ce_tx_fill_desc(struct ieee80211_hw *hw,
			  struct ieee80211_hdr *hdr, u8 *pdesc_tx,
			  struct ieee80211_tx_info *info, struct sk_buff *skb,
			  u8 hw_queue, struct rtl_tcb_desc *tcb_desc)
{
	struct rtl_priv *rtlpriv = rtl_priv(hw);
	struct rtl_mac *mac = rtl_mac(rtl_priv(hw));
	struct rtl_pci *rtlpci = rtl_pcidev(rtl_pcipriv(hw));
	struct rtl_ps_ctl *ppsc = rtl_psc(rtl_priv(hw));
	bool defaultadapter = true;
	struct ieee80211_sta *sta;
	u8 *pdesc = (u8 *) pdesc_tx;
	u16 seq_number;
	__le16 fc = hdr->frame_control;
<<<<<<< HEAD
	u8 rate_flag = info->control.rates[0].flags;

	enum rtl_desc_qsel fw_qsel =
	    _rtl92ce_map_hwqueue_to_fwqueue(fc, queue_index);

	bool firstseg = ((hdr->seq_ctrl &
			  cpu_to_le16(IEEE80211_SCTL_FRAG)) == 0);

=======
	u8 fw_qsel = _rtl92ce_map_hwqueue_to_fwqueue(skb, hw_queue);
	bool firstseg = ((hdr->seq_ctrl &
			  cpu_to_le16(IEEE80211_SCTL_FRAG)) == 0);

>>>>>>> d762f438
	bool lastseg = ((hdr->frame_control &
			 cpu_to_le16(IEEE80211_FCTL_MOREFRAGS)) == 0);

	dma_addr_t mapping = pci_map_single(rtlpci->pdev,
					    skb->data, skb->len,
					    PCI_DMA_TODEVICE);
	u8 bw_40 = 0;

	rcu_read_lock();
	sta = get_sta(hw, mac->vif, mac->bssid);
	if (mac->opmode == NL80211_IFTYPE_STATION) {
		bw_40 = mac->bw_40;
	} else if (mac->opmode == NL80211_IFTYPE_AP ||
		mac->opmode == NL80211_IFTYPE_ADHOC) {
		if (sta)
			bw_40 = sta->ht_cap.cap &
				IEEE80211_HT_CAP_SUP_WIDTH_20_40;
	}

	seq_number = (le16_to_cpu(hdr->seq_ctrl) & IEEE80211_SCTL_SEQ) >> 4;

	rtl_get_tcb_desc(hw, info, sta, skb, tcb_desc);

	CLEAR_PCI_TX_DESC_CONTENT(pdesc, sizeof(struct tx_desc_92c));

<<<<<<< HEAD
=======
	if (ieee80211_is_nullfunc(fc) || ieee80211_is_ctl(fc)) {
		firstseg = true;
		lastseg = true;
	}
>>>>>>> d762f438
	if (firstseg) {
		SET_TX_DESC_OFFSET(pdesc, USB_HWDESC_HEADER_LEN);

		SET_TX_DESC_TX_RATE(pdesc, tcb_desc->hw_rate);

		if (tcb_desc->use_shortgi || tcb_desc->use_shortpreamble)
			SET_TX_DESC_DATA_SHORTGI(pdesc, 1);

		if (info->flags & IEEE80211_TX_CTL_AMPDU) {
			SET_TX_DESC_AGG_BREAK(pdesc, 1);
			SET_TX_DESC_MAX_AGG_NUM(pdesc, 0x14);
		}
		SET_TX_DESC_SEQ(pdesc, seq_number);

<<<<<<< HEAD
		SET_TX_DESC_RTS_ENABLE(pdesc, ((tcb_desc.rts_enable &&
						!tcb_desc.
						cts_enable) ? 1 : 0));
		SET_TX_DESC_HW_RTS_ENABLE(pdesc,
					  ((tcb_desc.rts_enable
					    || tcb_desc.cts_enable) ? 1 : 0));
		SET_TX_DESC_CTS2SELF(pdesc, ((tcb_desc.cts_enable) ? 1 : 0));
		SET_TX_DESC_RTS_STBC(pdesc, ((tcb_desc.rts_stbc) ? 1 : 0));
=======
		SET_TX_DESC_RTS_ENABLE(pdesc, ((tcb_desc->rts_enable &&
						!tcb_desc->
						cts_enable) ? 1 : 0));
		SET_TX_DESC_HW_RTS_ENABLE(pdesc,
					  ((tcb_desc->rts_enable
					    || tcb_desc->cts_enable) ? 1 : 0));
		SET_TX_DESC_CTS2SELF(pdesc, ((tcb_desc->cts_enable) ? 1 : 0));
		SET_TX_DESC_RTS_STBC(pdesc, ((tcb_desc->rts_stbc) ? 1 : 0));
>>>>>>> d762f438

		SET_TX_DESC_RTS_RATE(pdesc, tcb_desc->rts_rate);
		SET_TX_DESC_RTS_BW(pdesc, 0);
		SET_TX_DESC_RTS_SC(pdesc, tcb_desc->rts_sc);
		SET_TX_DESC_RTS_SHORT(pdesc,
<<<<<<< HEAD
				      ((tcb_desc.rts_rate <= DESC92C_RATE54M) ?
				      (tcb_desc.rts_use_shortpreamble ? 1 : 0)
				      : (tcb_desc.rts_use_shortgi ? 1 : 0)));

		if (mac->bw_40) {
			if (tcb_desc.packet_bw) {
=======
				      ((tcb_desc->rts_rate <= DESC92C_RATE54M) ?
				       (tcb_desc->rts_use_shortpreamble ? 1 : 0)
				       : (tcb_desc->rts_use_shortgi ? 1 : 0)));

		if (bw_40) {
			if (tcb_desc->packet_bw) {
>>>>>>> d762f438
				SET_TX_DESC_DATA_BW(pdesc, 1);
				SET_TX_DESC_TX_SUB_CARRIER(pdesc, 3);
			} else {
				SET_TX_DESC_DATA_BW(pdesc, 0);
				SET_TX_DESC_TX_SUB_CARRIER(pdesc,
						 mac->cur_40_prime_sc);
			}
		} else {
			SET_TX_DESC_DATA_BW(pdesc, 0);
			SET_TX_DESC_TX_SUB_CARRIER(pdesc, 0);
		}

		SET_TX_DESC_LINIP(pdesc, 0);
		SET_TX_DESC_PKT_SIZE(pdesc, (u16) skb->len);

		rcu_read_lock();
		sta = ieee80211_find_sta(mac->vif, mac->bssid);
		if (sta) {
			u8 ampdu_density = sta->ht_cap.ampdu_density;
			SET_TX_DESC_AMPDU_DENSITY(pdesc, ampdu_density);
		}
		rcu_read_unlock();

		if (info->control.hw_key) {
			struct ieee80211_key_conf *keyconf =
			    info->control.hw_key;

			switch (keyconf->cipher) {
			case WLAN_CIPHER_SUITE_WEP40:
			case WLAN_CIPHER_SUITE_WEP104:
			case WLAN_CIPHER_SUITE_TKIP:
				SET_TX_DESC_SEC_TYPE(pdesc, 0x1);
				break;
			case WLAN_CIPHER_SUITE_CCMP:
				SET_TX_DESC_SEC_TYPE(pdesc, 0x3);
				break;
			default:
				SET_TX_DESC_SEC_TYPE(pdesc, 0x0);
				break;

			}
		}

		SET_TX_DESC_PKT_ID(pdesc, 0);
		SET_TX_DESC_QUEUE_SEL(pdesc, fw_qsel);

		SET_TX_DESC_DATA_RATE_FB_LIMIT(pdesc, 0x1F);
		SET_TX_DESC_RTS_RATE_FB_LIMIT(pdesc, 0xF);
		SET_TX_DESC_DISABLE_FB(pdesc, 0);
		SET_TX_DESC_USE_RATE(pdesc, tcb_desc->use_driver_rate ? 1 : 0);

		if (ieee80211_is_data_qos(fc)) {
			if (mac->rdg_en) {
				RT_TRACE(rtlpriv, COMP_SEND, DBG_TRACE,
					 ("Enable RDG function.\n"));
				SET_TX_DESC_RDG_ENABLE(pdesc, 1);
				SET_TX_DESC_HTC(pdesc, 1);
			}
		}
	}
	rcu_read_unlock();

	SET_TX_DESC_FIRST_SEG(pdesc, (firstseg ? 1 : 0));
	SET_TX_DESC_LAST_SEG(pdesc, (lastseg ? 1 : 0));

	SET_TX_DESC_TX_BUFFER_SIZE(pdesc, (u16) skb->len);

	SET_TX_DESC_TX_BUFFER_ADDRESS(pdesc, mapping);

	if (rtlpriv->dm.useramask) {
<<<<<<< HEAD
		SET_TX_DESC_RATE_ID(pdesc, tcb_desc.ratr_index);
		SET_TX_DESC_MACID(pdesc, tcb_desc.mac_id);
=======
		SET_TX_DESC_RATE_ID(pdesc, tcb_desc->ratr_index);
		SET_TX_DESC_MACID(pdesc, tcb_desc->mac_id);
>>>>>>> d762f438
	} else {
		SET_TX_DESC_RATE_ID(pdesc, 0xC + tcb_desc->ratr_index);
		SET_TX_DESC_MACID(pdesc, tcb_desc->ratr_index);
	}

<<<<<<< HEAD
	if ((!ieee80211_is_data_qos(fc)) && ppsc->leisure_ps &&
	    ppsc->fwctrl_lps) {
=======
	if ((!ieee80211_is_data_qos(fc)) && ppsc->fwctrl_lps) {
>>>>>>> d762f438
		SET_TX_DESC_HWSEQ_EN(pdesc, 1);
		SET_TX_DESC_PKT_ID(pdesc, 8);

		if (!defaultadapter)
			SET_TX_DESC_QOS(pdesc, 1);
	}

	SET_TX_DESC_MORE_FRAG(pdesc, (lastseg ? 0 : 1));

	if (is_multicast_ether_addr(ieee80211_get_DA(hdr)) ||
	    is_broadcast_ether_addr(ieee80211_get_DA(hdr))) {
		SET_TX_DESC_BMC(pdesc, 1);
	}

	RT_TRACE(rtlpriv, COMP_SEND, DBG_TRACE, ("\n"));
}

void rtl92ce_tx_fill_cmddesc(struct ieee80211_hw *hw,
			     u8 *pdesc, bool firstseg,
			     bool lastseg, struct sk_buff *skb)
{
	struct rtl_priv *rtlpriv = rtl_priv(hw);
	struct rtl_pci *rtlpci = rtl_pcidev(rtl_pcipriv(hw));
	u8 fw_queue = QSLT_BEACON;

	dma_addr_t mapping = pci_map_single(rtlpci->pdev,
					    skb->data, skb->len,
					    PCI_DMA_TODEVICE);

	struct ieee80211_hdr *hdr = (struct ieee80211_hdr *)(skb->data);
	__le16 fc = hdr->frame_control;

	CLEAR_PCI_TX_DESC_CONTENT(pdesc, TX_DESC_SIZE);

	if (firstseg)
		SET_TX_DESC_OFFSET(pdesc, USB_HWDESC_HEADER_LEN);

	SET_TX_DESC_TX_RATE(pdesc, DESC92C_RATE1M);

	SET_TX_DESC_SEQ(pdesc, 0);

	SET_TX_DESC_LINIP(pdesc, 0);

	SET_TX_DESC_QUEUE_SEL(pdesc, fw_queue);

	SET_TX_DESC_FIRST_SEG(pdesc, 1);
	SET_TX_DESC_LAST_SEG(pdesc, 1);

	SET_TX_DESC_TX_BUFFER_SIZE(pdesc, (u16) (skb->len));

	SET_TX_DESC_TX_BUFFER_ADDRESS(pdesc, mapping);

	SET_TX_DESC_RATE_ID(pdesc, 7);
	SET_TX_DESC_MACID(pdesc, 0);

	SET_TX_DESC_OWN(pdesc, 1);

	SET_TX_DESC_PKT_SIZE((u8 *) pdesc, (u16) (skb->len));

	SET_TX_DESC_FIRST_SEG(pdesc, 1);
	SET_TX_DESC_LAST_SEG(pdesc, 1);

	SET_TX_DESC_OFFSET(pdesc, 0x20);

	SET_TX_DESC_USE_RATE(pdesc, 1);

	if (!ieee80211_is_data_qos(fc)) {
		SET_TX_DESC_HWSEQ_EN(pdesc, 1);
		SET_TX_DESC_PKT_ID(pdesc, 8);
	}

	RT_PRINT_DATA(rtlpriv, COMP_CMD, DBG_LOUD,
		      "H2C Tx Cmd Content\n",
		      pdesc, TX_DESC_SIZE);
}

void rtl92ce_set_desc(u8 *pdesc, bool istx, u8 desc_name, u8 *val)
{
	if (istx == true) {
		switch (desc_name) {
		case HW_DESC_OWN:
			SET_TX_DESC_OWN(pdesc, 1);
			break;
		case HW_DESC_TX_NEXTDESC_ADDR:
			SET_TX_DESC_NEXT_DESC_ADDRESS(pdesc, *(u32 *) val);
			break;
		default:
			RT_ASSERT(false, ("ERR txdesc :%d"
					  " not process\n", desc_name));
			break;
		}
	} else {
		switch (desc_name) {
		case HW_DESC_RXOWN:
			SET_RX_DESC_OWN(pdesc, 1);
			break;
		case HW_DESC_RXBUFF_ADDR:
			SET_RX_DESC_BUFF_ADDR(pdesc, *(u32 *) val);
			break;
		case HW_DESC_RXPKT_LEN:
			SET_RX_DESC_PKT_LEN(pdesc, *(u32 *) val);
			break;
		case HW_DESC_RXERO:
			SET_RX_DESC_EOR(pdesc, 1);
			break;
		default:
			RT_ASSERT(false, ("ERR rxdesc :%d "
					  "not process\n", desc_name));
			break;
		}
	}
}

u32 rtl92ce_get_desc(u8 *p_desc, bool istx, u8 desc_name)
{
	u32 ret = 0;

	if (istx == true) {
		switch (desc_name) {
		case HW_DESC_OWN:
			ret = GET_TX_DESC_OWN(p_desc);
			break;
		case HW_DESC_TXBUFF_ADDR:
			ret = GET_TX_DESC_TX_BUFFER_ADDRESS(p_desc);
			break;
		default:
			RT_ASSERT(false, ("ERR txdesc :%d "
					  "not process\n", desc_name));
			break;
		}
	} else {
		struct rx_desc_92c *pdesc = (struct rx_desc_92c *)p_desc;
		switch (desc_name) {
		case HW_DESC_OWN:
			ret = GET_RX_DESC_OWN(pdesc);
			break;
		case HW_DESC_RXPKT_LEN:
			ret = GET_RX_DESC_PKT_LEN(pdesc);
			break;
		default:
			RT_ASSERT(false, ("ERR rxdesc :%d "
					  "not process\n", desc_name));
			break;
		}
	}
	return ret;
}

void rtl92ce_tx_polling(struct ieee80211_hw *hw, u8 hw_queue)
{
	struct rtl_priv *rtlpriv = rtl_priv(hw);
	if (hw_queue == BEACON_QUEUE) {
		rtl_write_word(rtlpriv, REG_PCIE_CTRL_REG, BIT(4));
	} else {
		rtl_write_word(rtlpriv, REG_PCIE_CTRL_REG,
			       BIT(0) << (hw_queue));
	}
}
<<<<<<< HEAD

bool _rtl92c_cmd_send_packet(struct ieee80211_hw *hw,
			     struct sk_buff *skb)
{
	struct rtl_priv *rtlpriv = rtl_priv(hw);
	struct rtl_pci *rtlpci = rtl_pcidev(rtl_pcipriv(hw));
	struct rtl8192_tx_ring *ring;
	struct rtl_tx_desc *pdesc;
	u8 own;
	unsigned long flags;
	struct sk_buff *pskb = NULL;

	ring = &rtlpci->tx_ring[BEACON_QUEUE];

	spin_lock_irqsave(&rtlpriv->locks.irq_th_lock, flags);

	pskb = __skb_dequeue(&ring->queue);
	if (pskb)
		kfree_skb(pskb);

	pdesc = &ring->desc[0];
	own = (u8) rtlpriv->cfg->ops->get_desc((u8 *) pdesc, true, HW_DESC_OWN);

	rtlpriv->cfg->ops->fill_tx_cmddesc(hw, (u8 *) pdesc, 1, 1, skb);

	__skb_queue_tail(&ring->queue, skb);

	spin_unlock_irqrestore(&rtlpriv->locks.irq_th_lock, flags);

	rtlpriv->cfg->ops->tx_polling(hw, BEACON_QUEUE);

	return true;
}
=======
>>>>>>> d762f438
<|MERGE_RESOLUTION|>--- conflicted
+++ resolved
@@ -36,13 +36,7 @@
 #include "trx.h"
 #include "led.h"
 
-<<<<<<< HEAD
-static enum rtl_desc_qsel _rtl92ce_map_hwqueue_to_fwqueue(__le16 fc,
-							  unsigned int
-							  skb_queue)
-=======
 static u8 _rtl92ce_map_hwqueue_to_fwqueue(struct sk_buff *skb, u8 hw_queue)
->>>>>>> d762f438
 {
 	__le16 fc = rtl_get_fc(skb);
 
@@ -235,10 +229,7 @@
 	u8 evm, pwdb_all, rf_rx_num = 0;
 	u8 i, max_spatial_stream;
 	u32 rssi, total_rssi = 0;
-<<<<<<< HEAD
-=======
 	bool in_powersavemode = false;
->>>>>>> d762f438
 	bool is_cck_rate;
 
 	is_cck_rate = RX_HAL_IS_CCK_RATE(pdesc);
@@ -719,21 +710,10 @@
 	u8 *pdesc = (u8 *) pdesc_tx;
 	u16 seq_number;
 	__le16 fc = hdr->frame_control;
-<<<<<<< HEAD
-	u8 rate_flag = info->control.rates[0].flags;
-
-	enum rtl_desc_qsel fw_qsel =
-	    _rtl92ce_map_hwqueue_to_fwqueue(fc, queue_index);
-
-	bool firstseg = ((hdr->seq_ctrl &
-			  cpu_to_le16(IEEE80211_SCTL_FRAG)) == 0);
-
-=======
 	u8 fw_qsel = _rtl92ce_map_hwqueue_to_fwqueue(skb, hw_queue);
 	bool firstseg = ((hdr->seq_ctrl &
 			  cpu_to_le16(IEEE80211_SCTL_FRAG)) == 0);
 
->>>>>>> d762f438
 	bool lastseg = ((hdr->frame_control &
 			 cpu_to_le16(IEEE80211_FCTL_MOREFRAGS)) == 0);
 
@@ -759,13 +739,10 @@
 
 	CLEAR_PCI_TX_DESC_CONTENT(pdesc, sizeof(struct tx_desc_92c));
 
-<<<<<<< HEAD
-=======
 	if (ieee80211_is_nullfunc(fc) || ieee80211_is_ctl(fc)) {
 		firstseg = true;
 		lastseg = true;
 	}
->>>>>>> d762f438
 	if (firstseg) {
 		SET_TX_DESC_OFFSET(pdesc, USB_HWDESC_HEADER_LEN);
 
@@ -780,16 +757,6 @@
 		}
 		SET_TX_DESC_SEQ(pdesc, seq_number);
 
-<<<<<<< HEAD
-		SET_TX_DESC_RTS_ENABLE(pdesc, ((tcb_desc.rts_enable &&
-						!tcb_desc.
-						cts_enable) ? 1 : 0));
-		SET_TX_DESC_HW_RTS_ENABLE(pdesc,
-					  ((tcb_desc.rts_enable
-					    || tcb_desc.cts_enable) ? 1 : 0));
-		SET_TX_DESC_CTS2SELF(pdesc, ((tcb_desc.cts_enable) ? 1 : 0));
-		SET_TX_DESC_RTS_STBC(pdesc, ((tcb_desc.rts_stbc) ? 1 : 0));
-=======
 		SET_TX_DESC_RTS_ENABLE(pdesc, ((tcb_desc->rts_enable &&
 						!tcb_desc->
 						cts_enable) ? 1 : 0));
@@ -798,27 +765,17 @@
 					    || tcb_desc->cts_enable) ? 1 : 0));
 		SET_TX_DESC_CTS2SELF(pdesc, ((tcb_desc->cts_enable) ? 1 : 0));
 		SET_TX_DESC_RTS_STBC(pdesc, ((tcb_desc->rts_stbc) ? 1 : 0));
->>>>>>> d762f438
 
 		SET_TX_DESC_RTS_RATE(pdesc, tcb_desc->rts_rate);
 		SET_TX_DESC_RTS_BW(pdesc, 0);
 		SET_TX_DESC_RTS_SC(pdesc, tcb_desc->rts_sc);
 		SET_TX_DESC_RTS_SHORT(pdesc,
-<<<<<<< HEAD
-				      ((tcb_desc.rts_rate <= DESC92C_RATE54M) ?
-				      (tcb_desc.rts_use_shortpreamble ? 1 : 0)
-				      : (tcb_desc.rts_use_shortgi ? 1 : 0)));
-
-		if (mac->bw_40) {
-			if (tcb_desc.packet_bw) {
-=======
 				      ((tcb_desc->rts_rate <= DESC92C_RATE54M) ?
 				       (tcb_desc->rts_use_shortpreamble ? 1 : 0)
 				       : (tcb_desc->rts_use_shortgi ? 1 : 0)));
 
 		if (bw_40) {
 			if (tcb_desc->packet_bw) {
->>>>>>> d762f438
 				SET_TX_DESC_DATA_BW(pdesc, 1);
 				SET_TX_DESC_TX_SUB_CARRIER(pdesc, 3);
 			} else {
@@ -834,13 +791,10 @@
 		SET_TX_DESC_LINIP(pdesc, 0);
 		SET_TX_DESC_PKT_SIZE(pdesc, (u16) skb->len);
 
-		rcu_read_lock();
-		sta = ieee80211_find_sta(mac->vif, mac->bssid);
 		if (sta) {
 			u8 ampdu_density = sta->ht_cap.ampdu_density;
 			SET_TX_DESC_AMPDU_DENSITY(pdesc, ampdu_density);
 		}
-		rcu_read_unlock();
 
 		if (info->control.hw_key) {
 			struct ieee80211_key_conf *keyconf =
@@ -889,24 +843,14 @@
 	SET_TX_DESC_TX_BUFFER_ADDRESS(pdesc, mapping);
 
 	if (rtlpriv->dm.useramask) {
-<<<<<<< HEAD
-		SET_TX_DESC_RATE_ID(pdesc, tcb_desc.ratr_index);
-		SET_TX_DESC_MACID(pdesc, tcb_desc.mac_id);
-=======
 		SET_TX_DESC_RATE_ID(pdesc, tcb_desc->ratr_index);
 		SET_TX_DESC_MACID(pdesc, tcb_desc->mac_id);
->>>>>>> d762f438
 	} else {
 		SET_TX_DESC_RATE_ID(pdesc, 0xC + tcb_desc->ratr_index);
 		SET_TX_DESC_MACID(pdesc, tcb_desc->ratr_index);
 	}
 
-<<<<<<< HEAD
-	if ((!ieee80211_is_data_qos(fc)) && ppsc->leisure_ps &&
-	    ppsc->fwctrl_lps) {
-=======
 	if ((!ieee80211_is_data_qos(fc)) && ppsc->fwctrl_lps) {
->>>>>>> d762f438
 		SET_TX_DESC_HWSEQ_EN(pdesc, 1);
 		SET_TX_DESC_PKT_ID(pdesc, 8);
 
@@ -1065,39 +1009,3 @@
 			       BIT(0) << (hw_queue));
 	}
 }
-<<<<<<< HEAD
-
-bool _rtl92c_cmd_send_packet(struct ieee80211_hw *hw,
-			     struct sk_buff *skb)
-{
-	struct rtl_priv *rtlpriv = rtl_priv(hw);
-	struct rtl_pci *rtlpci = rtl_pcidev(rtl_pcipriv(hw));
-	struct rtl8192_tx_ring *ring;
-	struct rtl_tx_desc *pdesc;
-	u8 own;
-	unsigned long flags;
-	struct sk_buff *pskb = NULL;
-
-	ring = &rtlpci->tx_ring[BEACON_QUEUE];
-
-	spin_lock_irqsave(&rtlpriv->locks.irq_th_lock, flags);
-
-	pskb = __skb_dequeue(&ring->queue);
-	if (pskb)
-		kfree_skb(pskb);
-
-	pdesc = &ring->desc[0];
-	own = (u8) rtlpriv->cfg->ops->get_desc((u8 *) pdesc, true, HW_DESC_OWN);
-
-	rtlpriv->cfg->ops->fill_tx_cmddesc(hw, (u8 *) pdesc, 1, 1, skb);
-
-	__skb_queue_tail(&ring->queue, skb);
-
-	spin_unlock_irqrestore(&rtlpriv->locks.irq_th_lock, flags);
-
-	rtlpriv->cfg->ops->tx_polling(hw, BEACON_QUEUE);
-
-	return true;
-}
-=======
->>>>>>> d762f438
