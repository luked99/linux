--- conflicted
+++ resolved
@@ -91,10 +91,7 @@
 struct ieee80211_hw *iwl_alloc_all(void);
 int iwlagn_mac_setup_register(struct iwl_priv *priv,
 			      struct iwlagn_ucode_capabilities *capa);
-<<<<<<< HEAD
-=======
 void iwlagn_mac_unregister(struct iwl_priv *priv);
->>>>>>> dc0d633e
 
 /* RXON */
 int iwlagn_set_pan_params(struct iwl_priv *priv);
@@ -112,14 +109,6 @@
 int iwlagn_rx_calib_result(struct iwl_priv *priv,
 			    struct iwl_rx_mem_buffer *rxb,
 			    struct iwl_device_cmd *cmd);
-<<<<<<< HEAD
-int iwl_send_bt_env(struct iwl_trans *trans, u8 action, u8 type);
-void iwl_send_prio_tbl(struct iwl_trans *trans);
-int iwlagn_run_init_ucode(struct iwl_priv *priv);
-int iwlagn_load_ucode_wait_alive(struct iwl_priv *priv,
-				 enum iwl_ucode_type ucode_type);
-=======
->>>>>>> dc0d633e
 
 /* lib */
 int iwlagn_send_tx_power(struct iwl_priv *priv);
@@ -365,10 +354,6 @@
 void iwl_eeprom_enhanced_txpower(struct iwl_priv *priv);
 void iwl_eeprom_get_mac(const struct iwl_shared *shrd, u8 *mac);
 
-<<<<<<< HEAD
-extern int iwlagn_init_alive_start(struct iwl_priv *priv);
-=======
->>>>>>> dc0d633e
 extern int iwl_alive_start(struct iwl_priv *priv);
 /* svtool */
 #ifdef CONFIG_IWLWIFI_DEVICE_TESTMODE
