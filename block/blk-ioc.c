/*
 * Functions related to io context handling
 */
#include <linux/kernel.h>
#include <linux/module.h>
#include <linux/init.h>
#include <linux/bio.h>
#include <linux/blkdev.h>
#include <linux/bootmem.h>	/* for max_pfn/max_low_pfn */
#include <linux/slab.h>

#include "blk.h"

/*
 * For io context allocations
 */
static struct kmem_cache *iocontext_cachep;

/**
 * get_io_context - increment reference count to io_context
 * @ioc: io_context to get
 *
 * Increment reference count to @ioc.
 */
void get_io_context(struct io_context *ioc)
{
	BUG_ON(atomic_long_read(&ioc->refcount) <= 0);
	atomic_long_inc(&ioc->refcount);
}
EXPORT_SYMBOL(get_io_context);

static void icq_free_icq_rcu(struct rcu_head *head)
{
	struct io_cq *icq = container_of(head, struct io_cq, __rcu_head);

	kmem_cache_free(icq->__rcu_icq_cache, icq);
}

/* Exit an icq. Called with both ioc and q locked. */
static void ioc_exit_icq(struct io_cq *icq)
{
	struct elevator_type *et = icq->q->elevator->type;

	if (icq->flags & ICQ_EXITED)
		return;

	if (et->ops.elevator_exit_icq_fn)
		et->ops.elevator_exit_icq_fn(icq);

	icq->flags |= ICQ_EXITED;
}

/* Release an icq.  Called with both ioc and q locked. */
static void ioc_destroy_icq(struct io_cq *icq)
{
	struct io_context *ioc = icq->ioc;
	struct request_queue *q = icq->q;
	struct elevator_type *et = q->elevator->type;

	lockdep_assert_held(&ioc->lock);
	lockdep_assert_held(q->queue_lock);

	radix_tree_delete(&ioc->icq_tree, icq->q->id);
	hlist_del_init(&icq->ioc_node);
	list_del_init(&icq->q_node);

	/*
	 * Both setting lookup hint to and clearing it from @icq are done
	 * under queue_lock.  If it's not pointing to @icq now, it never
	 * will.  Hint assignment itself can race safely.
	 */
	if (rcu_dereference_raw(ioc->icq_hint) == icq)
		rcu_assign_pointer(ioc->icq_hint, NULL);

<<<<<<< HEAD
	if (et->ops.elevator_exit_icq_fn)
		et->ops.elevator_exit_icq_fn(icq);
=======
	ioc_exit_icq(icq);
>>>>>>> e9676695

	/*
	 * @icq->q might have gone away by the time RCU callback runs
	 * making it impossible to determine icq_cache.  Record it in @icq.
	 */
	icq->__rcu_icq_cache = et->icq_cache;
	call_rcu(&icq->__rcu_head, icq_free_icq_rcu);
}

/*
 * Slow path for ioc release in put_io_context().  Performs double-lock
 * dancing to unlink all icq's and then frees ioc.
 */
static void ioc_release_fn(struct work_struct *work)
{
	struct io_context *ioc = container_of(work, struct io_context,
					      release_work);
<<<<<<< HEAD
	struct request_queue *last_q = NULL;
=======
>>>>>>> e9676695
	unsigned long flags;

	/*
	 * Exiting icq may call into put_io_context() through elevator
	 * which will trigger lockdep warning.  The ioc's are guaranteed to
	 * be different, use a different locking subclass here.  Use
	 * irqsave variant as there's no spin_lock_irq_nested().
	 */
	spin_lock_irqsave_nested(&ioc->lock, flags, 1);

	while (!hlist_empty(&ioc->icq_list)) {
		struct io_cq *icq = hlist_entry(ioc->icq_list.first,
						struct io_cq, ioc_node);
<<<<<<< HEAD
		struct request_queue *this_q = icq->q;

		if (this_q != last_q) {
			/*
			 * Need to switch to @this_q.  Once we release
			 * @ioc->lock, it can go away along with @cic.
			 * Hold on to it.
			 */
			__blk_get_queue(this_q);

			/*
			 * blk_put_queue() might sleep thanks to kobject
			 * idiocy.  Always release both locks, put and
			 * restart.
			 */
			if (last_q) {
				spin_unlock(last_q->queue_lock);
				spin_unlock_irqrestore(&ioc->lock, flags);
				blk_put_queue(last_q);
			} else {
				spin_unlock_irqrestore(&ioc->lock, flags);
			}

			last_q = this_q;
			spin_lock_irqsave(this_q->queue_lock, flags);
			spin_lock_nested(&ioc->lock, 1);
			continue;
=======
		struct request_queue *q = icq->q;

		if (spin_trylock(q->queue_lock)) {
			ioc_destroy_icq(icq);
			spin_unlock(q->queue_lock);
		} else {
			spin_unlock_irqrestore(&ioc->lock, flags);
			cpu_relax();
			spin_lock_irqsave_nested(&ioc->lock, flags, 1);
>>>>>>> e9676695
		}
	}

<<<<<<< HEAD
	if (last_q) {
		spin_unlock(last_q->queue_lock);
		spin_unlock_irqrestore(&ioc->lock, flags);
		blk_put_queue(last_q);
	} else {
		spin_unlock_irqrestore(&ioc->lock, flags);
	}
=======
	spin_unlock_irqrestore(&ioc->lock, flags);
>>>>>>> e9676695

	kmem_cache_free(iocontext_cachep, ioc);
}

/**
 * put_io_context - put a reference of io_context
 * @ioc: io_context to put
 *
 * Decrement reference count of @ioc and release it if the count reaches
 * zero.
 */
void put_io_context(struct io_context *ioc)
{
	unsigned long flags;
	bool free_ioc = false;

	if (ioc == NULL)
		return;

	BUG_ON(atomic_long_read(&ioc->refcount) <= 0);

	/*
	 * Releasing ioc requires reverse order double locking and we may
	 * already be holding a queue_lock.  Do it asynchronously from wq.
	 */
	if (atomic_long_dec_and_test(&ioc->refcount)) {
		spin_lock_irqsave(&ioc->lock, flags);
		if (!hlist_empty(&ioc->icq_list))
			schedule_work(&ioc->release_work);
<<<<<<< HEAD
		spin_unlock_irqrestore(&ioc->lock, flags);
	}
=======
		else
			free_ioc = true;
		spin_unlock_irqrestore(&ioc->lock, flags);
	}

	if (free_ioc)
		kmem_cache_free(iocontext_cachep, ioc);
>>>>>>> e9676695
}
EXPORT_SYMBOL(put_io_context);

/* Called by the exiting task */
void exit_io_context(struct task_struct *task)
{
	struct io_context *ioc;
	struct io_cq *icq;
	struct hlist_node *n;
	unsigned long flags;

	task_lock(task);
	ioc = task->io_context;
	task->io_context = NULL;
	task_unlock(task);

<<<<<<< HEAD
	atomic_dec(&ioc->nr_tasks);
=======
	if (!atomic_dec_and_test(&ioc->nr_tasks)) {
		put_io_context(ioc);
		return;
	}

	/*
	 * Need ioc lock to walk icq_list and q lock to exit icq.  Perform
	 * reverse double locking.  Read comment in ioc_release_fn() for
	 * explanation on the nested locking annotation.
	 */
retry:
	spin_lock_irqsave_nested(&ioc->lock, flags, 1);
	hlist_for_each_entry(icq, n, &ioc->icq_list, ioc_node) {
		if (icq->flags & ICQ_EXITED)
			continue;
		if (spin_trylock(icq->q->queue_lock)) {
			ioc_exit_icq(icq);
			spin_unlock(icq->q->queue_lock);
		} else {
			spin_unlock_irqrestore(&ioc->lock, flags);
			cpu_relax();
			goto retry;
		}
	}
	spin_unlock_irqrestore(&ioc->lock, flags);

>>>>>>> e9676695
	put_io_context(ioc);
}

/**
 * ioc_clear_queue - break any ioc association with the specified queue
 * @q: request_queue being cleared
 *
 * Walk @q->icq_list and exit all io_cq's.  Must be called with @q locked.
 */
void ioc_clear_queue(struct request_queue *q)
{
	lockdep_assert_held(q->queue_lock);

	while (!list_empty(&q->icq_list)) {
		struct io_cq *icq = list_entry(q->icq_list.next,
					       struct io_cq, q_node);
		struct io_context *ioc = icq->ioc;

		spin_lock(&ioc->lock);
		ioc_destroy_icq(icq);
		spin_unlock(&ioc->lock);
	}
}

void create_io_context_slowpath(struct task_struct *task, gfp_t gfp_flags,
				int node)
{
	struct io_context *ioc;

	ioc = kmem_cache_alloc_node(iocontext_cachep, gfp_flags | __GFP_ZERO,
				    node);
	if (unlikely(!ioc))
		return;

	/* initialize */
	atomic_long_set(&ioc->refcount, 1);
	atomic_set(&ioc->nr_tasks, 1);
	spin_lock_init(&ioc->lock);
	INIT_RADIX_TREE(&ioc->icq_tree, GFP_ATOMIC | __GFP_HIGH);
	INIT_HLIST_HEAD(&ioc->icq_list);
	INIT_WORK(&ioc->release_work, ioc_release_fn);

	/*
	 * Try to install.  ioc shouldn't be installed if someone else
	 * already did or @task, which isn't %current, is exiting.  Note
	 * that we need to allow ioc creation on exiting %current as exit
	 * path may issue IOs from e.g. exit_files().  The exit path is
	 * responsible for not issuing IO after exit_io_context().
	 */
	task_lock(task);
	if (!task->io_context &&
	    (task == current || !(task->flags & PF_EXITING)))
		task->io_context = ioc;
	else
		kmem_cache_free(iocontext_cachep, ioc);
	task_unlock(task);
}

/**
 * get_task_io_context - get io_context of a task
 * @task: task of interest
 * @gfp_flags: allocation flags, used if allocation is necessary
 * @node: allocation node, used if allocation is necessary
 *
 * Return io_context of @task.  If it doesn't exist, it is created with
 * @gfp_flags and @node.  The returned io_context has its reference count
 * incremented.
 *
 * This function always goes through task_lock() and it's better to use
 * %current->io_context + get_io_context() for %current.
 */
struct io_context *get_task_io_context(struct task_struct *task,
				       gfp_t gfp_flags, int node)
{
	struct io_context *ioc;

	might_sleep_if(gfp_flags & __GFP_WAIT);

	do {
		task_lock(task);
		ioc = task->io_context;
		if (likely(ioc)) {
			get_io_context(ioc);
			task_unlock(task);
			return ioc;
		}
		task_unlock(task);
	} while (create_io_context(task, gfp_flags, node));

	return NULL;
}
EXPORT_SYMBOL(get_task_io_context);

/**
 * ioc_lookup_icq - lookup io_cq from ioc
 * @ioc: the associated io_context
 * @q: the associated request_queue
 *
 * Look up io_cq associated with @ioc - @q pair from @ioc.  Must be called
 * with @q->queue_lock held.
 */
struct io_cq *ioc_lookup_icq(struct io_context *ioc, struct request_queue *q)
{
	struct io_cq *icq;

	lockdep_assert_held(q->queue_lock);

	/*
	 * icq's are indexed from @ioc using radix tree and hint pointer,
	 * both of which are protected with RCU.  All removals are done
	 * holding both q and ioc locks, and we're holding q lock - if we
	 * find a icq which points to us, it's guaranteed to be valid.
	 */
	rcu_read_lock();
	icq = rcu_dereference(ioc->icq_hint);
	if (icq && icq->q == q)
		goto out;

	icq = radix_tree_lookup(&ioc->icq_tree, q->id);
	if (icq && icq->q == q)
		rcu_assign_pointer(ioc->icq_hint, icq);	/* allowed to race */
	else
		icq = NULL;
out:
	rcu_read_unlock();
	return icq;
}
EXPORT_SYMBOL(ioc_lookup_icq);

/**
 * ioc_create_icq - create and link io_cq
 * @q: request_queue of interest
 * @gfp_mask: allocation mask
 *
 * Make sure io_cq linking %current->io_context and @q exists.  If either
 * io_context and/or icq don't exist, they will be created using @gfp_mask.
 *
 * The caller is responsible for ensuring @ioc won't go away and @q is
 * alive and will stay alive until this function returns.
 */
struct io_cq *ioc_create_icq(struct request_queue *q, gfp_t gfp_mask)
{
	struct elevator_type *et = q->elevator->type;
	struct io_context *ioc;
	struct io_cq *icq;

	/* allocate stuff */
	ioc = create_io_context(current, gfp_mask, q->node);
	if (!ioc)
		return NULL;

	icq = kmem_cache_alloc_node(et->icq_cache, gfp_mask | __GFP_ZERO,
				    q->node);
	if (!icq)
		return NULL;

	if (radix_tree_preload(gfp_mask) < 0) {
		kmem_cache_free(et->icq_cache, icq);
		return NULL;
	}

	icq->ioc = ioc;
	icq->q = q;
	INIT_LIST_HEAD(&icq->q_node);
	INIT_HLIST_NODE(&icq->ioc_node);

	/* lock both q and ioc and try to link @icq */
	spin_lock_irq(q->queue_lock);
	spin_lock(&ioc->lock);

	if (likely(!radix_tree_insert(&ioc->icq_tree, q->id, icq))) {
		hlist_add_head(&icq->ioc_node, &ioc->icq_list);
		list_add(&icq->q_node, &q->icq_list);
		if (et->ops.elevator_init_icq_fn)
			et->ops.elevator_init_icq_fn(icq);
	} else {
		kmem_cache_free(et->icq_cache, icq);
		icq = ioc_lookup_icq(ioc, q);
		if (!icq)
			printk(KERN_ERR "cfq: icq link failed!\n");
	}

	spin_unlock(&ioc->lock);
	spin_unlock_irq(q->queue_lock);
	radix_tree_preload_end();
	return icq;
}

void ioc_set_icq_flags(struct io_context *ioc, unsigned int flags)
{
	struct io_cq *icq;
	struct hlist_node *n;

	hlist_for_each_entry(icq, n, &ioc->icq_list, ioc_node)
		icq->flags |= flags;
}

/**
 * ioc_ioprio_changed - notify ioprio change
 * @ioc: io_context of interest
 * @ioprio: new ioprio
 *
 * @ioc's ioprio has changed to @ioprio.  Set %ICQ_IOPRIO_CHANGED for all
 * icq's.  iosched is responsible for checking the bit and applying it on
 * request issue path.
 */
void ioc_ioprio_changed(struct io_context *ioc, int ioprio)
{
	unsigned long flags;

	spin_lock_irqsave(&ioc->lock, flags);
	ioc->ioprio = ioprio;
	ioc_set_icq_flags(ioc, ICQ_IOPRIO_CHANGED);
	spin_unlock_irqrestore(&ioc->lock, flags);
}

/**
 * ioc_cgroup_changed - notify cgroup change
 * @ioc: io_context of interest
 *
 * @ioc's cgroup has changed.  Set %ICQ_CGROUP_CHANGED for all icq's.
 * iosched is responsible for checking the bit and applying it on request
 * issue path.
 */
void ioc_cgroup_changed(struct io_context *ioc)
{
	unsigned long flags;

	spin_lock_irqsave(&ioc->lock, flags);
	ioc_set_icq_flags(ioc, ICQ_CGROUP_CHANGED);
	spin_unlock_irqrestore(&ioc->lock, flags);
}
EXPORT_SYMBOL(ioc_cgroup_changed);

/**
 * icq_get_changed - fetch and clear icq changed mask
 * @icq: icq of interest
 *
 * Fetch and clear ICQ_*_CHANGED bits from @icq.  Grabs and releases
 * @icq->ioc->lock.
 */
unsigned icq_get_changed(struct io_cq *icq)
{
	unsigned int changed = 0;
	unsigned long flags;

	if (unlikely(icq->flags & ICQ_CHANGED_MASK)) {
		spin_lock_irqsave(&icq->ioc->lock, flags);
		changed = icq->flags & ICQ_CHANGED_MASK;
		icq->flags &= ~ICQ_CHANGED_MASK;
		spin_unlock_irqrestore(&icq->ioc->lock, flags);
	}
	return changed;
}
EXPORT_SYMBOL(icq_get_changed);

static int __init blk_ioc_init(void)
{
	iocontext_cachep = kmem_cache_create("blkdev_ioc",
			sizeof(struct io_context), 0, SLAB_PANIC, NULL);
	return 0;
}
subsys_initcall(blk_ioc_init);<|MERGE_RESOLUTION|>--- conflicted
+++ resolved
@@ -72,12 +72,7 @@
 	if (rcu_dereference_raw(ioc->icq_hint) == icq)
 		rcu_assign_pointer(ioc->icq_hint, NULL);
 
-<<<<<<< HEAD
-	if (et->ops.elevator_exit_icq_fn)
-		et->ops.elevator_exit_icq_fn(icq);
-=======
 	ioc_exit_icq(icq);
->>>>>>> e9676695
 
 	/*
 	 * @icq->q might have gone away by the time RCU callback runs
@@ -95,10 +90,6 @@
 {
 	struct io_context *ioc = container_of(work, struct io_context,
 					      release_work);
-<<<<<<< HEAD
-	struct request_queue *last_q = NULL;
-=======
->>>>>>> e9676695
 	unsigned long flags;
 
 	/*
@@ -112,35 +103,6 @@
 	while (!hlist_empty(&ioc->icq_list)) {
 		struct io_cq *icq = hlist_entry(ioc->icq_list.first,
 						struct io_cq, ioc_node);
-<<<<<<< HEAD
-		struct request_queue *this_q = icq->q;
-
-		if (this_q != last_q) {
-			/*
-			 * Need to switch to @this_q.  Once we release
-			 * @ioc->lock, it can go away along with @cic.
-			 * Hold on to it.
-			 */
-			__blk_get_queue(this_q);
-
-			/*
-			 * blk_put_queue() might sleep thanks to kobject
-			 * idiocy.  Always release both locks, put and
-			 * restart.
-			 */
-			if (last_q) {
-				spin_unlock(last_q->queue_lock);
-				spin_unlock_irqrestore(&ioc->lock, flags);
-				blk_put_queue(last_q);
-			} else {
-				spin_unlock_irqrestore(&ioc->lock, flags);
-			}
-
-			last_q = this_q;
-			spin_lock_irqsave(this_q->queue_lock, flags);
-			spin_lock_nested(&ioc->lock, 1);
-			continue;
-=======
 		struct request_queue *q = icq->q;
 
 		if (spin_trylock(q->queue_lock)) {
@@ -150,21 +112,10 @@
 			spin_unlock_irqrestore(&ioc->lock, flags);
 			cpu_relax();
 			spin_lock_irqsave_nested(&ioc->lock, flags, 1);
->>>>>>> e9676695
 		}
 	}
 
-<<<<<<< HEAD
-	if (last_q) {
-		spin_unlock(last_q->queue_lock);
-		spin_unlock_irqrestore(&ioc->lock, flags);
-		blk_put_queue(last_q);
-	} else {
-		spin_unlock_irqrestore(&ioc->lock, flags);
-	}
-=======
 	spin_unlock_irqrestore(&ioc->lock, flags);
->>>>>>> e9676695
 
 	kmem_cache_free(iocontext_cachep, ioc);
 }
@@ -194,10 +145,6 @@
 		spin_lock_irqsave(&ioc->lock, flags);
 		if (!hlist_empty(&ioc->icq_list))
 			schedule_work(&ioc->release_work);
-<<<<<<< HEAD
-		spin_unlock_irqrestore(&ioc->lock, flags);
-	}
-=======
 		else
 			free_ioc = true;
 		spin_unlock_irqrestore(&ioc->lock, flags);
@@ -205,7 +152,6 @@
 
 	if (free_ioc)
 		kmem_cache_free(iocontext_cachep, ioc);
->>>>>>> e9676695
 }
 EXPORT_SYMBOL(put_io_context);
 
@@ -222,9 +168,6 @@
 	task->io_context = NULL;
 	task_unlock(task);
 
-<<<<<<< HEAD
-	atomic_dec(&ioc->nr_tasks);
-=======
 	if (!atomic_dec_and_test(&ioc->nr_tasks)) {
 		put_io_context(ioc);
 		return;
@@ -251,7 +194,6 @@
 	}
 	spin_unlock_irqrestore(&ioc->lock, flags);
 
->>>>>>> e9676695
 	put_io_context(ioc);
 }
 
