# For a description of the syntax of this configuration file,
# see Documentation/kbuild/kconfig-language.txt.
#

mainmenu "Linux/PowerPC Kernel Configuration"

source "arch/powerpc/platforms/Kconfig.cputype"

config PPC32
	bool
	default y if !PPC64

config 64BIT
	bool
	default y if PPC64

config WORD_SIZE
	int
	default 64 if PPC64
	default 32 if !PPC64

config PPC_MERGE
	def_bool y

config MMU
	bool
	default y

config GENERIC_CMOS_UPDATE
	def_bool y

config GENERIC_TIME
	def_bool y

config GENERIC_TIME_VSYSCALL
	def_bool y

config GENERIC_CLOCKEVENTS
	def_bool y

config GENERIC_HARDIRQS
	bool
	default y

config HAVE_SETUP_PER_CPU_AREA
	def_bool PPC64

config IRQ_PER_CPU
	bool
	default y

config STACKTRACE_SUPPORT
	bool
	default y

config HAVE_LATENCYTOP_SUPPORT
	def_bool y

config TRACE_IRQFLAGS_SUPPORT
	bool
	depends on PPC64
	default y

config LOCKDEP_SUPPORT
	bool
	default y

config RWSEM_GENERIC_SPINLOCK
	bool

config RWSEM_XCHGADD_ALGORITHM
	bool
	default y

config GENERIC_LOCKBREAK
	bool
	default y
	depends on SMP && PREEMPT

config ARCH_HAS_ILOG2_U32
	bool
	default y

config ARCH_HAS_ILOG2_U64
	bool
	default y if 64BIT

config GENERIC_HWEIGHT
	bool
	default y

config GENERIC_CALIBRATE_DELAY
	bool
	default y

config GENERIC_FIND_NEXT_BIT
	bool
	default y

config GENERIC_GPIO
	bool
	help
	  Generic GPIO API support

config ARCH_NO_VIRT_TO_BUS
	def_bool PPC64

config PPC
	bool
	default y
	select HAVE_DYNAMIC_FTRACE
	select HAVE_FTRACE
	select HAVE_IDE
	select HAVE_KPROBES
	select HAVE_KRETPROBES
	select HAVE_LMB
<<<<<<< HEAD
	select HAVE_DMA_ATTRS if PPC64
=======
	select HAVE_OPROFILE
>>>>>>> 85082fd7

config EARLY_PRINTK
	bool
	default y

config COMPAT
	bool
	default y if PPC64
	select COMPAT_BINFMT_ELF

config SYSVIPC_COMPAT
	bool
	depends on COMPAT && SYSVIPC
	default y

# All PPC32s use generic nvram driver through ppc_md
config GENERIC_NVRAM
	bool
	default y if PPC32

config SCHED_NO_NO_OMIT_FRAME_POINTER
	bool
	default y

config ARCH_MAY_HAVE_PC_FDC
	bool
	default !PPC_PSERIES || PCI

config PPC_OF
	def_bool y

config OF
	def_bool y

config PPC_UDBG_16550
	bool
	default n

config GENERIC_TBSYNC
	bool
	default y if PPC32 && SMP
	default n

config AUDIT_ARCH
	bool
	default y

config GENERIC_BUG
	bool
	default y
	depends on BUG

config SYS_SUPPORTS_APM_EMULATION
	default y if PMAC_APM_EMU
	bool

config DEFAULT_UIMAGE
	bool
	help
	  Used to allow a board to specify it wants a uImage built by default
	default n

config REDBOOT
	bool

config HIBERNATE_32
	bool
	depends on (PPC_PMAC && !SMP) || BROKEN
	default y

config HIBERNATE_64
	bool
	depends on BROKEN || (PPC_PMAC64 && EXPERIMENTAL)
	default y

config ARCH_HIBERNATION_POSSIBLE
	bool
	depends on (PPC64 && HIBERNATE_64) || (PPC32 && HIBERNATE_32)
	default y

config ARCH_SUSPEND_POSSIBLE
	def_bool y
	depends on ADB_PMU || PPC_EFIKA || PPC_LITE5200

config PPC_DCR_NATIVE
	bool
	default n

config PPC_DCR_MMIO
	bool
	default n

config PPC_DCR
	bool
	depends on PPC_DCR_NATIVE || PPC_DCR_MMIO
	default y

config PPC_OF_PLATFORM_PCI
	bool
	depends on PCI
	depends on PPC64 # not supported on 32 bits yet
	default n

source "init/Kconfig"

source "arch/powerpc/sysdev/Kconfig"
source "arch/powerpc/platforms/Kconfig"

menu "Kernel options"

config HIGHMEM
	bool "High memory support"
	depends on PPC32

source kernel/time/Kconfig
source kernel/Kconfig.hz
source kernel/Kconfig.preempt
source "fs/Kconfig.binfmt"

config HUGETLB_PAGE_SIZE_VARIABLE
	bool
	depends on HUGETLB_PAGE
	default y

config MATH_EMULATION
	bool "Math emulation"
	depends on 4xx || 8xx || E200 || PPC_MPC832x || E500
	---help---
	  Some PowerPC chips designed for embedded applications do not have
	  a floating-point unit and therefore do not implement the
	  floating-point instructions in the PowerPC instruction set.  If you
	  say Y here, the kernel will include code to emulate a floating-point
	  unit, which will allow programs that use floating-point
	  instructions to run.

config 8XX_MINIMAL_FPEMU
	bool "Minimal math emulation for 8xx"
	depends on 8xx && !MATH_EMULATION
	help
	  Older arch/ppc kernels still emulated a few floating point
	  instructions such as load and store, even when full math
	  emulation is disabled.  Say "Y" here if you want to preserve
	  this behavior.

	  It is recommended that you build a soft-float userspace instead.

config IOMMU_VMERGE
	bool "Enable IOMMU virtual merging"
	depends on PPC64
	default y
	help
	  Cause IO segments sent to a device for DMA to be merged virtually
	  by the IOMMU when they happen to have been allocated contiguously.
	  This doesn't add pressure to the IOMMU allocator. However, some
	  drivers don't support getting large merged segments coming back
	  from *_map_sg().

	  Most drivers don't have this problem; it is safe to say Y here.

config IOMMU_HELPER
	def_bool PPC64

config HOTPLUG_CPU
	bool "Support for enabling/disabling CPUs"
	depends on SMP && HOTPLUG && EXPERIMENTAL && (PPC_PSERIES || PPC_PMAC)
	---help---
	  Say Y here to be able to disable and re-enable individual
	  CPUs at runtime on SMP machines.

	  Say N if you are unsure.

config ARCH_ENABLE_MEMORY_HOTPLUG
	def_bool y

config ARCH_HAS_WALK_MEMORY
	def_bool y

config ARCH_ENABLE_MEMORY_HOTREMOVE
	def_bool y

config KEXEC
	bool "kexec system call (EXPERIMENTAL)"
	depends on (PPC_PRPMC2800 || PPC_MULTIPLATFORM) && EXPERIMENTAL
	help
	  kexec is a system call that implements the ability to shutdown your
	  current kernel, and to start another kernel.  It is like a reboot
	  but it is independent of the system firmware.   And like a reboot
	  you can start any kernel with it, not just Linux.

	  The name comes from the similarity to the exec system call.

	  It is an ongoing process to be certain the hardware in a machine
	  is properly shutdown, so do not be surprised if this code does not
	  initially work for you.  It may help to enable device hotplugging
	  support.  As of this writing the exact hardware interface is
	  strongly in flux, so no good recommendation can be made.

config CRASH_DUMP
	bool "Build a kdump crash kernel"
	depends on PPC_MULTIPLATFORM && PPC64
	help
	  Build a kernel suitable for use as a kdump capture kernel.
	  The kernel will be linked at a different address than normal, and
	  so can only be used for Kdump.

	  Don't change this unless you know what you are doing.

config PHYP_DUMP
	bool "Hypervisor-assisted dump (EXPERIMENTAL)"
	depends on PPC_PSERIES && EXPERIMENTAL
	help
	  Hypervisor-assisted dump is meant to be a kdump replacement
	  offering robustness and speed not possible without system
	  hypervisor assistence.

	  If unsure, say "N"

config PPCBUG_NVRAM
	bool "Enable reading PPCBUG NVRAM during boot" if PPLUS || LOPEC
	default y if PPC_PREP

config IRQ_ALL_CPUS
	bool "Distribute interrupts on all CPUs by default"
	depends on SMP && !MV64360
	help
	  This option gives the kernel permission to distribute IRQs across
	  multiple CPUs.  Saying N here will route all IRQs to the first
	  CPU.  Generally saying Y is safe, although some problems have been
	  reported with SMP Power Macintoshes with this option enabled.

config NUMA
	bool "NUMA support"
	depends on PPC64
	default y if SMP && PPC_PSERIES

config NODES_SHIFT
	int
	default "4"
	depends on NEED_MULTIPLE_NODES

config ARCH_SELECT_MEMORY_MODEL
	def_bool y
	depends on PPC64

config ARCH_FLATMEM_ENABLE
	def_bool y
	depends on (PPC64 && !NUMA) || PPC32

config ARCH_SPARSEMEM_ENABLE
	def_bool y
	depends on PPC64
	select SPARSEMEM_VMEMMAP_ENABLE

config ARCH_SPARSEMEM_DEFAULT
	def_bool y
	depends on (SMP && PPC_PSERIES) || PPC_PS3

config ARCH_POPULATES_NODE_MAP
	def_bool y

source "mm/Kconfig"

config ARCH_MEMORY_PROBE
	def_bool y
	depends on MEMORY_HOTPLUG

# Some NUMA nodes have memory ranges that span
# other nodes.  Even though a pfn is valid and
# between a node's start and end pfns, it may not
# reside on that node.  See memmap_init_zone()
# for details.
config NODES_SPAN_OTHER_NODES
	def_bool y
	depends on NEED_MULTIPLE_NODES

config PPC_HAS_HASH_64K
	bool
	depends on PPC64
	default n

config PPC_64K_PAGES
	bool "64k page size"
	depends on PPC64
	select PPC_HAS_HASH_64K
	help
	  This option changes the kernel logical page size to 64k. On machines
	  without processor support for 64k pages, the kernel will simulate
	  them by loading each individual 4k page on demand transparently,
	  while on hardware with such support, it will be used to map
	  normal application pages.

config FORCE_MAX_ZONEORDER
	int "Maximum zone order"
	default "9" if PPC_64K_PAGES
	default "13" if PPC64 && !PPC_64K_PAGES
	default "11"
	help
	  The kernel memory allocator divides physically contiguous memory
	  blocks into "zones", where each zone is a power of two number of
	  pages.  This option selects the largest power of two that the kernel
	  keeps in the memory allocator.  If you need to allocate very large
	  blocks of physically contiguous memory, then you may need to
	  increase this value.

	  This config option is actually maximum order plus one. For example,
	  a value of 11 means that the largest free memory block is 2^10 pages.

	  The page size is not necessarily 4KB.  For example, on 64-bit
	  systems, 64KB pages can be enabled via CONFIG_PPC_64K_PAGES.  Keep
	  this in mind when choosing a value for this option.

config PPC_SUBPAGE_PROT
	bool "Support setting protections for 4k subpages"
	depends on PPC_64K_PAGES
	help
	  This option adds support for a system call to allow user programs
	  to set access permissions (read/write, readonly, or no access)
	  on the 4k subpages of each 64k page.

config SCHED_SMT
	bool "SMT (Hyperthreading) scheduler support"
	depends on PPC64 && SMP
	help
	  SMT scheduler support improves the CPU scheduler's decision making
	  when dealing with POWER5 cpus at a cost of slightly increased
	  overhead in some places. If unsure say N here.

config PROC_DEVICETREE
	bool "Support for device tree in /proc"
	depends on PROC_FS
	help
	  This option adds a device-tree directory under /proc which contains
	  an image of the device tree that the kernel copies from Open
	  Firmware or other boot firmware. If unsure, say Y here.

config CMDLINE_BOOL
	bool "Default bootloader kernel arguments"

config CMDLINE
	string "Initial kernel command string"
	depends on CMDLINE_BOOL
	default "console=ttyS0,9600 console=tty0 root=/dev/sda2"
	help
	  On some platforms, there is currently no way for the boot loader to
	  pass arguments to the kernel. For these platforms, you can supply
	  some command-line options at build time by entering them here.  In
	  most cases you will need to specify the root device here.

config EXTRA_TARGETS
	string "Additional default image types"
	help
	  List additional targets to be built by the bootwrapper here (separated
	  by spaces).  This is useful for targets that depend of device tree
	  files in the .dts directory.

	  Targets in this list will be build as part of the default build
	  target, or when the user does a 'make zImage' or a
	  'make zImage.initrd'.

	  If unsure, leave blank

if !44x || BROKEN
config ARCH_WANTS_FREEZER_CONTROL
	def_bool y
	depends on ADB_PMU

source kernel/power/Kconfig
endif

config SECCOMP
	bool "Enable seccomp to safely compute untrusted bytecode"
	depends on PROC_FS
	default y
	help
	  This kernel feature is useful for number crunching applications
	  that may need to compute untrusted bytecode during their
	  execution. By using pipes or other transports made available to
	  the process as file descriptors supporting the read/write
	  syscalls, it's possible to isolate those applications in
	  their own address space using seccomp. Once seccomp is
	  enabled via /proc/<pid>/seccomp, it cannot be disabled
	  and the task is only allowed to execute a few safe syscalls
	  defined by each seccomp mode.

	  If unsure, say Y. Only embedded should say N here.

endmenu

config ISA_DMA_API
	bool
	default !PPC_ISERIES || PCI

menu "Bus options"

config ISA
	bool "Support for ISA-bus hardware"
	depends on PPC_PREP || PPC_CHRP
	select PPC_I8259
	help
	  Find out whether you have ISA slots on your motherboard.  ISA is the
	  name of a bus system, i.e. the way the CPU talks to the other stuff
	  inside your box.  If you have an Apple machine, say N here; if you
	  have an IBM RS/6000 or pSeries machine or a PReP machine, say Y.  If
	  you have an embedded board, consult your board documentation.

config ZONE_DMA
	bool
	default y

config GENERIC_ISA_DMA
	bool
	depends on PPC64 || POWER4 || 6xx && !CPM2
	default y

config PPC_INDIRECT_PCI
	bool
	depends on PCI
	default y if 40x || 44x
	default n

config EISA
	bool

config SBUS
	bool

config FSL_SOC
	bool

config FSL_PCI
 	bool
	select PPC_INDIRECT_PCI

config 4xx_SOC
	bool

config FSL_LBC
	bool
	help
	  Freescale Localbus support

config FSL_GTM
	bool
	depends on PPC_83xx || QUICC_ENGINE || CPM2
	help
	  Freescale General-purpose Timers support

# Yes MCA RS/6000s exist but Linux-PPC does not currently support any
config MCA
	bool

config PCI
	bool "PCI support" if 40x || CPM2 || PPC_83xx || PPC_85xx || PPC_86xx \
		|| PPC_MPC52xx || (EMBEDDED && (PPC_PSERIES || PPC_ISERIES)) \
		|| PPC_PS3 || 44x
	default y if !40x && !CPM2 && !8xx && !PPC_MPC512x && !PPC_83xx \
		&& !PPC_85xx && !PPC_86xx
	default PCI_PERMEDIA if !4xx && !CPM2 && !8xx
	default PCI_QSPAN if !4xx && !CPM2 && 8xx
	select ARCH_SUPPORTS_MSI
	help
	  Find out whether your system includes a PCI bus. PCI is the name of
	  a bus system, i.e. the way the CPU talks to the other stuff inside
	  your box.  If you say Y here, the kernel will include drivers and
	  infrastructure code to support PCI bus devices.

config PCI_DOMAINS
	def_bool PCI

config PCI_SYSCALL
	def_bool PCI

config PCI_QSPAN
	bool "QSpan PCI"
	depends on !4xx && !CPM2 && 8xx
	select PPC_I8259
	help
	  Say Y here if you have a system based on a Motorola 8xx-series
	  embedded processor with a QSPAN PCI interface, otherwise say N.

config PCI_8260
	bool
	depends on PCI && 8260
	select PPC_INDIRECT_PCI
	default y

config 8260_PCI9
	bool "Enable workaround for MPC826x erratum PCI 9"
	depends on PCI_8260 && !8272
	default y

choice
	prompt "IDMA channel for PCI 9 workaround"
	depends on 8260_PCI9

config 8260_PCI9_IDMA1
	bool "IDMA1"

config 8260_PCI9_IDMA2
	bool "IDMA2"

config 8260_PCI9_IDMA3
	bool "IDMA3"

config 8260_PCI9_IDMA4
	bool "IDMA4"

endchoice

source "drivers/pci/pcie/Kconfig"

source "drivers/pci/Kconfig"

source "drivers/pcmcia/Kconfig"

source "drivers/pci/hotplug/Kconfig"

config HAS_RAPIDIO
	bool
	default n

config RAPIDIO
	bool "RapidIO support"
	depends on HAS_RAPIDIO
	help
	  If you say Y here, the kernel will include drivers and
	  infrastructure code to support RapidIO interconnect devices.

source "drivers/rapidio/Kconfig"

endmenu

menu "Advanced setup"
	depends on PPC32

config ADVANCED_OPTIONS
	bool "Prompt for advanced kernel configuration options"
	help
	  This option will enable prompting for a variety of advanced kernel
	  configuration options.  These options can cause the kernel to not
	  work if they are set incorrectly, but can be used to optimize certain
	  aspects of kernel memory management.

	  Unless you know what you are doing, say N here.

comment "Default settings for advanced configuration options are used"
	depends on !ADVANCED_OPTIONS

config LOWMEM_SIZE_BOOL
	bool "Set maximum low memory"
	depends on ADVANCED_OPTIONS
	help
	  This option allows you to set the maximum amount of memory which
	  will be used as "low memory", that is, memory which the kernel can
	  access directly, without having to set up a kernel virtual mapping.
	  This can be useful in optimizing the layout of kernel virtual
	  memory.

	  Say N here unless you know what you are doing.

config LOWMEM_SIZE
	hex "Maximum low memory size (in bytes)" if LOWMEM_SIZE_BOOL
	default "0x30000000"

config RELOCATABLE
	bool "Build a relocatable kernel (EXPERIMENTAL)"
	depends on EXPERIMENTAL && ADVANCED_OPTIONS && FLATMEM && FSL_BOOKE
	help
	  This builds a kernel image that is capable of running at the
	  location the kernel is loaded at (some alignment restrictions may
	  exist).

	  One use is for the kexec on panic case where the recovery kernel
	  must live at a different physical address than the primary
	  kernel.

	  Note: If CONFIG_RELOCATABLE=y, then the kernel runs from the address
	  it has been loaded at and the compile time physical addresses
	  CONFIG_PHYSICAL_START is ignored.  However CONFIG_PHYSICAL_START
	  setting can still be useful to bootwrappers that need to know the
	  load location of the kernel (eg. u-boot/mkimage).

config PAGE_OFFSET_BOOL
	bool "Set custom page offset address"
	depends on ADVANCED_OPTIONS
	help
	  This option allows you to set the kernel virtual address at which
	  the kernel will map low memory.  This can be useful in optimizing
	  the virtual memory layout of the system.

	  Say N here unless you know what you are doing.

config PAGE_OFFSET
	hex "Virtual address of memory base" if PAGE_OFFSET_BOOL
	default "0xc0000000"

config KERNEL_START_BOOL
	bool "Set custom kernel base address"
	depends on ADVANCED_OPTIONS
	help
	  This option allows you to set the kernel virtual address at which
	  the kernel will be loaded.  Normally this should match PAGE_OFFSET
	  however there are times (like kdump) that one might not want them
	  to be the same.

	  Say N here unless you know what you are doing.

config KERNEL_START
	hex "Virtual address of kernel base" if KERNEL_START_BOOL
	default PAGE_OFFSET if PAGE_OFFSET_BOOL
	default "0xc2000000" if CRASH_DUMP
	default "0xc0000000"

config PHYSICAL_START_BOOL
	bool "Set physical address where the kernel is loaded"
	depends on ADVANCED_OPTIONS && FLATMEM && FSL_BOOKE
	help
	  This gives the physical address where the kernel is loaded.

	  Say N here unless you know what you are doing.

config PHYSICAL_START
	hex "Physical address where the kernel is loaded" if PHYSICAL_START_BOOL
	default "0x02000000" if PPC_STD_MMU && CRASH_DUMP
	default "0x00000000"

config PHYSICAL_ALIGN
	hex
	default "0x10000000" if FSL_BOOKE
	help
	  This value puts the alignment restrictions on physical address
	  where kernel is loaded and run from. Kernel is compiled for an
	  address which meets above alignment restriction.

config TASK_SIZE_BOOL
	bool "Set custom user task size"
	depends on ADVANCED_OPTIONS
	help
	  This option allows you to set the amount of virtual address space
	  allocated to user tasks.  This can be useful in optimizing the
	  virtual memory layout of the system.

	  Say N here unless you know what you are doing.

config TASK_SIZE
	hex "Size of user task space" if TASK_SIZE_BOOL
	default "0x80000000" if PPC_PREP || PPC_8xx
	default "0xc0000000"

config CONSISTENT_START_BOOL
	bool "Set custom consistent memory pool address"
	depends on ADVANCED_OPTIONS && NOT_COHERENT_CACHE
	help
	  This option allows you to set the base virtual address
	  of the consistent memory pool.  This pool of virtual
	  memory is used to make consistent memory allocations.

config CONSISTENT_START
	hex "Base virtual address of consistent memory pool" if CONSISTENT_START_BOOL
	default "0xfd000000" if (NOT_COHERENT_CACHE && 8xx)
	default "0xff100000" if NOT_COHERENT_CACHE

config CONSISTENT_SIZE_BOOL
	bool "Set custom consistent memory pool size"
	depends on ADVANCED_OPTIONS && NOT_COHERENT_CACHE
	help
	  This option allows you to set the size of the
	  consistent memory pool.  This pool of virtual memory
	  is used to make consistent memory allocations.

config CONSISTENT_SIZE
	hex "Size of consistent memory pool" if CONSISTENT_SIZE_BOOL
	default "0x00200000" if NOT_COHERENT_CACHE

config PIN_TLB
	bool "Pinned Kernel TLBs (860 ONLY)"
	depends on ADVANCED_OPTIONS && 8xx
endmenu

if PPC64
config PAGE_OFFSET
	hex
	default "0xc000000000000000"
config KERNEL_START
	hex
	default "0xc000000002000000" if CRASH_DUMP
	default "0xc000000000000000"
config PHYSICAL_START
	hex
	default "0x02000000" if CRASH_DUMP
	default "0x00000000"
endif

source "net/Kconfig"

source "drivers/Kconfig"

source "fs/Kconfig"

# XXX source "arch/ppc/8xx_io/Kconfig"

# XXX source "arch/ppc/8260_io/Kconfig"

source "arch/powerpc/sysdev/qe_lib/Kconfig"

source "lib/Kconfig"

source "arch/powerpc/Kconfig.debug"

source "security/Kconfig"

config KEYS_COMPAT
	bool
	depends on COMPAT && KEYS
	default y

source "crypto/Kconfig"

config PPC_CLOCK
	bool
	default n

config PPC_LIB_RHEAP
	bool

source "arch/powerpc/kvm/Kconfig"<|MERGE_RESOLUTION|>--- conflicted
+++ resolved
@@ -114,11 +114,8 @@
 	select HAVE_KPROBES
 	select HAVE_KRETPROBES
 	select HAVE_LMB
-<<<<<<< HEAD
 	select HAVE_DMA_ATTRS if PPC64
-=======
 	select HAVE_OPROFILE
->>>>>>> 85082fd7
 
 config EARLY_PRINTK
 	bool
